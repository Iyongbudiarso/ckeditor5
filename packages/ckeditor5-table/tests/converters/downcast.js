/**
 * @license Copyright (c) 2003-2019, CKSource - Frederico Knabben. All rights reserved.
 * For licensing, see LICENSE.md or https://ckeditor.com/legal/ckeditor-oss-license
 */

import VirtualTestEditor from '@ckeditor/ckeditor5-core/tests/_utils/virtualtesteditor';
import { getData as getViewData } from '@ckeditor/ckeditor5-engine/src/dev-utils/view';
import { setData as setModelData } from '@ckeditor/ckeditor5-engine/src/dev-utils/model';

import { defaultConversion, defaultSchema, formatTable, formattedViewTable, modelTable } from '../_utils/utils';
import env from '@ckeditor/ckeditor5-utils/src/env';
import testUtils from '@ckeditor/ckeditor5-core/tests/_utils/utils';

function paragraphInTableCell() {
	return dispatcher => dispatcher.on( 'insert:paragraph', ( evt, data, conversionApi ) => {
		const tableCell = data.item.parent;

		if ( tableCell.is( 'tableCell' ) && tableCell.childCount > 1 ) {
			for ( const child of tableCell.getChildren() ) {
				if ( child.name != 'paragraph' ) {
					continue;
				}

				const viewElement = conversionApi.mapper.toViewElement( child );

				if ( viewElement && viewElement.name === 'span' ) {
					conversionApi.mapper.unbindModelElement( tableCell );
					conversionApi.writer.rename( 'p', viewElement );
					conversionApi.mapper.bindElements( child, viewElement );
				}
			}
		}
	}, { converterPriority: 'highest' } );
}

describe( 'downcast converters', () => {
	let editor, model, doc, root, view;

	testUtils.createSinonSandbox();

	beforeEach( () => {
		// Most tests assume non-edge environment but we do not set `contenteditable=false` on Edge so stub `env.isEdge`.
		testUtils.sinon.stub( env, 'isEdge' ).get( () => false );

		return VirtualTestEditor.create()
			.then( newEditor => {
				editor = newEditor;
				model = editor.model;
				doc = model.document;
				root = doc.getRoot( 'main' );
				view = editor.editing.view;

				defaultSchema( model.schema );
				defaultConversion( editor.conversion );
			} );
	} );

	describe( 'downcastInsertTable()', () => {
		it( 'should create table with tbody', () => {
			setModelData( model, modelTable( [ [ '' ] ] ) );

			expect( formatTable( getViewData( view, { withoutSelection: true } ) ) ).to.equal( formatTable(
				'<figure class="table">' +
					'<table>' +
						'<tbody>' +
							'<tr><td></td></tr>' +
						'</tbody>' +
					'</table>' +
				'</figure>'
			) );
		} );

		it( 'should create table with tbody and thead', () => {
			setModelData( model, modelTable( [
				[ '00' ],
				[ '10' ]
			], { headingRows: 1 } ) );

			expect( formatTable( getViewData( view, { withoutSelection: true } ) ) ).to.equal( formatTable(
				'<figure class="table">' +
					'<table>' +
						'<thead>' +
							'<tr><th>00</th></tr>' +
						'</thead>' +
						'<tbody>' +
							'<tr><td>10</td></tr>' +
						'</tbody>' +
					'</table>' +
				'</figure>'
			) );
		} );

		it( 'should create table with thead', () => {
			setModelData( model, modelTable( [
				[ '00' ],
				[ '10' ]
			], { headingRows: 2 } ) );

			expect( formatTable( getViewData( view, { withoutSelection: true } ) ) ).to.equal( formatTable(
				'<figure class="table">' +
					'<table>' +
						'<thead>' +
							'<tr><th>00</th></tr>' +
							'<tr><th>10</th></tr>' +
						'</thead>' +
					'</table>' +
				'</figure>'
			) );
		} );

		it( 'should create table with heading columns and rows', () => {
			setModelData( model, modelTable( [
				[ '00', '01', '02', '03' ],
				[ '10', '11', '12', '13' ]
			], { headingColumns: 3, headingRows: 1 } ) );

			expect( formatTable( getViewData( view, { withoutSelection: true } ) ) ).to.equal( formatTable(
				'<figure class="table">' +
					'<table>' +
						'<thead>' +
							'<tr><th>00</th><th>01</th><th>02</th><th>03</th></tr>' +
						'</thead>' +
						'<tbody>' +
							'<tr><th>10</th><th>11</th><th>12</th><td>13</td></tr>' +
						'</tbody>' +
					'</table>' +
				'</figure>'
			) );
		} );

		it( 'should create table with block content', () => {
			setModelData( model, modelTable( [
				[ '<paragraph>00</paragraph><paragraph>foo</paragraph>', '01' ]
			] ) );

			expect( formatTable( getViewData( view, { withoutSelection: true } ) ) ).to.equal( formatTable(
				'<figure class="table">' +
					'<table>' +
						'<tbody>' +
							'<tr>' +
								'<td><p>00</p><p>foo</p></td>' +
								'<td>01</td>' +
							'</tr>' +
						'</tbody>' +
					'</table>' +
				'</figure>'
			) );
		} );

		it( 'should create table with block content (attribute on paragraph)', () => {
			editor.conversion.attributeToAttribute(
				{
					model: { key: 'alignment', values: [ 'right', 'center', 'justify' ] },
					view: {
						right: { key: 'style', value: { 'text-align': 'right' } },
						center: { key: 'style', value: { 'text-align': 'center' } },
						justify: { key: 'style', value: { 'text-align': 'justify' } }
					}
				}
			);

			setModelData( model, modelTable( [
				[ '<paragraph alignment="right">00</paragraph>' ]
			] ) );

			expect( formatTable( getViewData( view, { withoutSelection: true } ) ) ).to.equal( formatTable(
				'<figure class="table">' +
					'<table>' +
						'<tbody>' +
							'<tr>' +
								'<td><p style="text-align:right">00</p></td>' +
							'</tr>' +
						'</tbody>' +
					'</table>' +
				'</figure>'
			) );
		} );

		it( 'should be possible to overwrite', () => {
			editor.conversion.elementToElement( { model: 'tableRow', view: 'tr', converterPriority: 'high' } );
			editor.conversion.elementToElement( { model: 'tableCell', view: 'td', converterPriority: 'high' } );
			editor.conversion.for( 'downcast' ).add( dispatcher => {
				dispatcher.on( 'insert:table', ( evt, data, conversionApi ) => {
					conversionApi.consumable.consume( data.item, 'insert' );

					const tableElement = conversionApi.writer.createContainerElement( 'table', { foo: 'bar' } );
					const viewPosition = conversionApi.mapper.toViewPosition( data.range.start );

					conversionApi.mapper.bindElements( data.item, tableElement );
					conversionApi.writer.insert( viewPosition, tableElement );
				}, { priority: 'high' } );
			} );

			setModelData( model, modelTable( [ [ '' ] ] ) );

			expect( formatTable( getViewData( view, { withoutSelection: true } ) ) ).to.equal( formatTable(
				'<table foo="bar">' +
					'<tr><td><p></p></td></tr>' +
				'</table>'
			) );
		} );

		it( 'should re-create table on reinsert', () => {
			model.schema.register( 'wrapper', {
				allowWhere: '$block',
				allowContentOf: '$root'
			} );
			editor.conversion.elementToElement( { model: 'wrapper', view: 'div' } );

			setModelData( model, modelTable( [ [ '[]' ] ] ) );

			expect( formatTable( getViewData( view, { withoutSelection: true } ) ) ).to.equal( formatTable(
				'<figure class="table">' +
					'<table>' +
						'<tbody>' +
							'<tr><td></td></tr>' +
						'</tbody>' +
					'</table>' +
				'</figure>'
			) );

			model.change( writer => {
				const table = model.document.getRoot().getChild( 0 );
				const range = writer.createRange( writer.createPositionBefore( table ), writer.createPositionAfter( table ) );
				const wrapper = writer.createElement( 'wrapper' );

				writer.wrap( range, wrapper );
			} );

			expect( formatTable( getViewData( view, { withoutSelection: true } ) ) ).to.equal( formatTable(
				'<div>' +
					'<figure class="table">' +
						'<table>' +
							'<tbody>' +
								'<tr><td></td></tr>' +
							'</tbody>' +
						'</table>' +
					'</figure>' +
				'</div>'
			) );
		} );

		describe( 'headingColumns attribute', () => {
			it( 'should mark heading columns table cells', () => {
				setModelData( model, modelTable( [
					[ '00', '01', '02' ],
					[ '10', '11', '12' ]
				], { headingColumns: 2 } ) );

				expect( formatTable( getViewData( view, { withoutSelection: true } ) ) ).to.equal( formatTable(
					'<figure class="table">' +
						'<table>' +
							'<tbody>' +
								'<tr><th>00</th><th>01</th><td>02</td></tr>' +
								'<tr><th>10</th><th>11</th><td>12</td></tr>' +
							'</tbody>' +
						'</table>' +
					'</figure>'
				) );
			} );

			it( 'should mark heading columns table cells when one has colspan attribute', () => {
				setModelData( model, modelTable( [
					[ '00', '01', '02', '03' ],
					[ { colspan: 2, contents: '10' }, '12', '13' ]
				], { headingColumns: 3 } ) );

				expect( formatTable( getViewData( view, { withoutSelection: true } ) ) ).to.equal( formatTable(
					'<figure class="table">' +
						'<table>' +
							'<tbody>' +
								'<tr><th>00</th><th>01</th><th>02</th><td>03</td></tr>' +
								'<tr><th colspan="2">10</th><th>12</th><td>13</td></tr>' +
							'</tbody>' +
						'</table>' +
					'</figure>'
				) );
			} );

			it( 'should work with colspan and rowspan attributes on table cells', () => {
				// The table in this test looks like a table below:
				//
				//   Row headings | Normal cells
				//                |
				// +----+----+----+----+
				// | 00 | 01 | 02 | 03 |
				// |    +----+    +----+
				// |    | 11 |    | 13 |
				// |----+----+    +----+
				// | 20      |    | 23 |
				// |         +----+----+
				// |         | 32 | 33 |
				// +----+----+----+----+

				setModelData( model, modelTable( [
					[ { rowspan: 2, contents: '00' }, '01', { rowspan: 3, contents: '02' }, '03' ],
					[ '11', '13' ],
					[ { colspan: 2, rowspan: 2, contents: '20' }, '23' ],
					[ '32', '33' ]
				], { headingColumns: 3 } ) );

				expect( formatTable( getViewData( view, { withoutSelection: true } ) ) ).to.equal( formatTable(
					'<figure class="table">' +
						'<table>' +
							'<tbody>' +
								'<tr><th rowspan="2">00</th><th>01</th><th rowspan="3">02</th><td>03</td></tr>' +
								'<tr><th>11</th><td>13</td></tr>' +
								'<tr><th colspan="2" rowspan="2">20</th><td>23</td></tr>' +
								'<tr><th>32</th><td>33</td></tr>' +
							'</tbody>' +
						'</table>' +
					'</figure>'
				) );
			} );
		} );

		describe( 'options.asWidget=true', () => {
			beforeEach( () => {
				return VirtualTestEditor.create()
					.then( newEditor => {
						editor = newEditor;
						model = editor.model;
						doc = model.document;
						root = doc.getRoot( 'main' );
						view = editor.editing.view;

						defaultSchema( model.schema );
						defaultConversion( editor.conversion, true );
					} );
			} );

			it( 'should create table as a widget', () => {
				setModelData( model, modelTable( [ [ '' ] ] ) );

<<<<<<< HEAD
				expect( formatTable( getViewData( view, { withoutSelection: true } ) ) ).to.equal( formatTable(
					'<figure class="ck-widget ck-widget_with-selection-handler table" contenteditable="false">' +
					'<div class="ck ck-widget__selection-handler"></div>' +
=======
				expect( formatTable( getViewData( viewDocument, { withoutSelection: true } ) ) ).to.equal( formatTable(
					'<figure class="ck-widget ck-widget_with-selection-handle table" contenteditable="false">' +
					'<div class="ck ck-widget__selection-handle"></div>' +
>>>>>>> ed671049
						'<table>' +
							'<tbody>' +
								'<tr>' +
									'<td class="ck-editor__editable ck-editor__nested-editable" contenteditable="true"><span></span></td>' +
								'</tr>' +
							'</tbody>' +
						'</table>' +
					'</figure>'
				) );
			} );
		} );
	} );

	describe( 'downcastInsertRow()', () => {
		it( 'should react to changed rows', () => {
			setModelData( model, modelTable( [
				[ '00', '01' ]
			] ) );

			const table = root.getChild( 0 );

			model.change( writer => {
				const row = writer.createElement( 'tableRow' );

				writer.insert( row, table, 1 );

				writer.insertElement( 'tableCell', row, 'end' );
				writer.insertElement( 'tableCell', row, 'end' );
			} );

			expect( formatTable( getViewData( view, { withoutSelection: true } ) ) ).to.equal( formattedViewTable( [
				[ '00', '01' ],
				[ '', '' ]
			] ) );
		} );

		it( 'should properly consume already added rows', () => {
			setModelData( model, modelTable( [
				[ '00', '01' ]
			] ) );

			const table = root.getChild( 0 );

			model.change( writer => {
				const row = writer.createElement( 'tableRow' );

				writer.insert( row, table, 1 );

				writer.insertElement( 'tableCell', row, 'end' );
				writer.insertElement( 'tableCell', row, 'end' );
			} );

			expect( formatTable( getViewData( view, { withoutSelection: true } ) ) ).to.equal( formattedViewTable( [
				[ '00', '01' ],
				[ '', '' ]
			] ) );

			model.change( writer => {
				const row = writer.createElement( 'tableRow' );

				writer.insert( row, table, 2 );

				writer.insertElement( 'tableCell', row, 'end' );
				writer.insertElement( 'tableCell', row, 'end' );
			} );

			expect( formatTable( getViewData( view, { withoutSelection: true } ) ) ).to.equal( formattedViewTable( [
				[ '00', '01' ],
				[ '', '' ],
				[ '', '' ]
			] ) );
		} );

		it( 'should insert row on proper index', () => {
			setModelData( model, modelTable( [
				[ '00', '01' ],
				[ '21', '22' ],
				[ '31', '32' ]
			] ) );

			const table = root.getChild( 0 );

			model.change( writer => {
				const row = writer.createElement( 'tableRow' );

				writer.insert( row, table, 1 );

				writer.insertElement( 'tableCell', row, 'end' );
				writer.insertElement( 'tableCell', row, 'end' );
			} );

			expect( formatTable( getViewData( view, { withoutSelection: true } ) ) ).to.equal( formattedViewTable( [
				[ '00', '01' ],
				[ '', '' ],
				[ '21', '22' ],
				[ '31', '32' ]
			] ) );
		} );

		it( 'should insert row on proper index when table has heading rows defined - insert in body', () => {
			setModelData( model, modelTable( [
				[ '00', '01' ],
				[ '21', '22' ],
				[ '31', '32' ]
			], { headingRows: 1 } ) );

			const table = root.getChild( 0 );

			model.change( writer => {
				const row = writer.createElement( 'tableRow' );

				writer.insert( row, table, 1 );

				writer.insertElement( 'tableCell', row, 'end' );
				writer.insertElement( 'tableCell', row, 'end' );
			} );

			expect( formatTable( getViewData( view, { withoutSelection: true } ) ) ).to.equal( formattedViewTable( [
				[ '00', '01' ],
				[ '', '' ],
				[ '21', '22' ],
				[ '31', '32' ]
			], { headingRows: 1 } ) );
		} );

		it( 'should insert row on proper index when table has heading rows defined - insert in heading', () => {
			setModelData( model, modelTable( [
				[ '00', '01' ],
				[ '21', '22' ],
				[ '31', '32' ]
			], { headingRows: 2 } ) );

			const table = root.getChild( 0 );

			model.change( writer => {
				const row = writer.createElement( 'tableRow' );

				writer.insert( row, table, 1 );

				writer.insertElement( 'tableCell', row, 'end' );
				writer.insertElement( 'tableCell', row, 'end' );
			} );

			expect( formatTable( getViewData( view, { withoutSelection: true } ) ) ).to.equal( formattedViewTable( [
				[ '00', '01' ],
				[ '', '' ],
				[ '21', '22' ],
				[ '31', '32' ]
			], { headingRows: 3 } ) );
		} );

		it( 'should react to changed rows when previous rows\' cells has rowspans', () => {
			setModelData( model, modelTable( [
				[ { rowspan: 3, contents: '00' }, '01' ],
				[ '22' ]
			] ) );

			const table = root.getChild( 0 );

			model.change( writer => {
				const row = writer.createElement( 'tableRow' );

				writer.insert( row, table, 2 );
				writer.insertElement( 'tableCell', row, 'end' );
			} );

			expect( formatTable( getViewData( view, { withoutSelection: true } ) ) ).to.equal( formattedViewTable( [
				[ { rowspan: 3, contents: '00' }, '01' ],
				[ '22' ],
				[ '' ]
			] ) );
		} );

		it( 'should properly create row headings', () => {
			setModelData( model, modelTable( [
				[ { rowspan: 3, contents: '00' }, '01' ],
				[ '22' ]
			], { headingColumns: 1 } ) );

			const table = root.getChild( 0 );

			model.change( writer => {
				const firstRow = writer.createElement( 'tableRow' );

				writer.insert( firstRow, table, 2 );
				writer.insert( writer.createElement( 'tableCell' ), firstRow, 'end' );

				const secondRow = writer.createElement( 'tableRow' );

				writer.insert( secondRow, table, 3 );
				writer.insert( writer.createElement( 'tableCell' ), secondRow, 'end' );
				writer.insert( writer.createElement( 'tableCell' ), secondRow, 'end' );
			} );

			expect( formatTable( getViewData( view, { withoutSelection: true } ) ) ).to.equal( formattedViewTable( [
				[ { rowspan: 3, contents: '00', isHeading: true }, '01' ],
				[ '22' ],
				[ '' ],
				[ { contents: '', isHeading: true }, '' ]
			] ) );
		} );

		describe( 'options.asWidget=true', () => {
			beforeEach( () => {
				return VirtualTestEditor.create()
					.then( newEditor => {
						editor = newEditor;
						model = editor.model;
						doc = model.document;
						root = doc.getRoot( 'main' );
						view = editor.editing.view;

						defaultSchema( model.schema );
						defaultConversion( editor.conversion, true );
					} );
			} );

			it( 'should create table cell inside inserted row as a widget', () => {
				setModelData( model, modelTable( [ [ '00' ] ] ) );

				const table = root.getChild( 0 );

				model.change( writer => {
					const firstRow = writer.createElement( 'tableRow' );

					writer.insert( firstRow, table, 1 );
					writer.insert( writer.createElement( 'tableCell' ), firstRow, 'end' );
				} );

				expect( formatTable(
<<<<<<< HEAD
					getViewData( view, { withoutSelection: true } ) ) ).to.equal( formatTable(
					'<figure class="ck-widget ck-widget_with-selection-handler table" contenteditable="false">' +
						'<div class="ck ck-widget__selection-handler"></div>' +
=======
					getViewData( viewDocument, { withoutSelection: true } ) ) ).to.equal( formatTable(
					'<figure class="ck-widget ck-widget_with-selection-handle table" contenteditable="false">' +
						'<div class="ck ck-widget__selection-handle"></div>' +
>>>>>>> ed671049
						'<table>' +
							'<tbody>' +
								'<tr>' +
									'<td class="ck-editor__editable ck-editor__nested-editable" contenteditable="true">' +
										'<span>00</span>' +
									'</td>' +
								'</tr>' +
								'<tr>' +
									'<td class="ck-editor__editable ck-editor__nested-editable" contenteditable="true"></td>' +
								'</tr>' +
							'</tbody>' +
						'</table>' +
					'</figure>'
				) );
			} );
		} );
	} );

	describe( 'downcastInsertCell()', () => {
		it( 'should add tableCell on proper index in tr', () => {
			setModelData( model, modelTable( [
				[ '00', '01' ]
			] ) );

			const table = root.getChild( 0 );

			model.change( writer => {
				const row = table.getChild( 0 );

				writer.insertElement( 'tableCell', row, 1 );
			} );

			expect( formatTable( getViewData( view, { withoutSelection: true } ) ) ).to.equal( formattedViewTable( [
				[ '00', '', '01' ]
			] ) );
		} );

		it( 'should add tableCell on proper index in tr when previous have colspans', () => {
			setModelData( model, modelTable( [
				[ { colspan: 2, contents: '00' }, '13' ]
			] ) );

			const table = root.getChild( 0 );

			model.change( writer => {
				const row = table.getChild( 0 );

				writer.insertElement( 'tableCell', row, 1 );
			} );

			expect( formatTable( getViewData( view, { withoutSelection: true } ) ) ).to.equal( formattedViewTable( [
				[ { colspan: 2, contents: '00' }, '', '13' ]
			] ) );
		} );

		it( 'should add tableCell on proper index in tr when previous row have rowspans', () => {
			setModelData( model, modelTable( [
				[ { rowspan: 2, contents: '00' }, '13' ],
				[ '11', '12' ]
			] ) );

			const table = root.getChild( 0 );

			model.change( writer => {
				writer.insertElement( 'tableCell', table.getChild( 0 ), 1 );
				writer.insertElement( 'tableCell', table.getChild( 1 ), 0 );
			} );

			expect( formatTable( getViewData( view, { withoutSelection: true } ) ) ).to.equal( formattedViewTable( [
				[ { rowspan: 2, contents: '00' }, '', '13' ],
				[ '', '11', '12' ]
			] ) );
		} );

		it( 'split cell simulation - simple', () => {
			setModelData( model, modelTable( [
				[ '00', '01' ],
				[ '10', '11' ]
			] ) );

			const table = root.getChild( 0 );

			model.change( writer => {
				const firstRow = table.getChild( 0 );
				const secondRow = table.getChild( 1 );

				writer.insertElement( 'tableCell', firstRow, 1 );
				writer.setAttribute( 'colspan', 2, secondRow.getChild( 0 ) );
			} );

			expect( formatTable( getViewData( view, { withoutSelection: true } ) ) ).to.equal( formattedViewTable( [
				[ '00', '', '01' ],
				[ { colspan: 2, contents: '10' }, '11' ]
			] ) );
		} );

		it( 'merge simulation - simple', () => {
			setModelData( model, modelTable( [
				[ '00', '01' ],
				[ '10', '11' ]
			] ) );

			const table = root.getChild( 0 );

			model.change( writer => {
				const firstRow = table.getChild( 0 );

				writer.setAttribute( 'colspan', 2, firstRow.getChild( 0 ) );
				writer.remove( firstRow.getChild( 1 ) );
			} );

			expect( formatTable( getViewData( view, { withoutSelection: true } ) ) ).to.equal( formattedViewTable( [
				[ { colspan: 2, contents: '00' } ],
				[ '10', '11' ]
			] ) );
		} );

		describe( 'options.asWidget=true', () => {
			beforeEach( () => {
				return VirtualTestEditor.create()
					.then( newEditor => {
						editor = newEditor;
						model = editor.model;
						doc = model.document;
						root = doc.getRoot( 'main' );
						view = editor.editing.view;

						defaultSchema( model.schema );
						defaultConversion( editor.conversion, true );
					} );
			} );

			it( 'should create inserted table cell as a widget', () => {
				setModelData( model, modelTable( [ [ '00' ] ] ) );

				const table = root.getChild( 0 );

				model.change( writer => {
					const row = table.getChild( 0 );

					writer.insert( writer.createElement( 'tableCell' ), row, 'end' );
				} );

<<<<<<< HEAD
				expect( formatTable( getViewData( view, { withoutSelection: true } ) ) ).to.equal( formatTable(
					'<figure class="ck-widget ck-widget_with-selection-handler table" contenteditable="false">' +
					'<div class="ck ck-widget__selection-handler"></div>' +
=======
				expect( formatTable( getViewData( viewDocument, { withoutSelection: true } ) ) ).to.equal( formatTable(
					'<figure class="ck-widget ck-widget_with-selection-handle table" contenteditable="false">' +
					'<div class="ck ck-widget__selection-handle"></div>' +
>>>>>>> ed671049
						'<table>' +
							'<tbody>' +
								'<tr>' +
					'<td class="ck-editor__editable ck-editor__nested-editable" contenteditable="true">' +
					'<span>00</span>' +
					'</td>' +
									'<td class="ck-editor__editable ck-editor__nested-editable" contenteditable="true"></td>' +
								'</tr>' +
							'</tbody>' +
						'</table>' +
					'</figure>'
				) );
			} );
		} );
	} );

	describe( 'downcastTableHeadingColumnsChange()', () => {
		it( 'should work for adding heading columns', () => {
			setModelData( model, modelTable( [
				[ '00', '01' ],
				[ '10', '11' ]
			] ) );

			const table = root.getChild( 0 );

			model.change( writer => {
				writer.setAttribute( 'headingColumns', 1, table );
			} );

			expect( formatTable( getViewData( view, { withoutSelection: true } ) ) ).to.equal( formattedViewTable( [
				[ { isHeading: true, contents: '00' }, '01' ],
				[ { isHeading: true, contents: '10' }, '11' ]
			], { headingColumns: 1 } ) );
		} );

		it( 'should work for changing heading columns to a bigger number', () => {
			setModelData( model, modelTable( [
				[ '00', '01', '02', '03' ],
				[ '10', '11', '12', '13' ]
			], { headingColumns: 1 } ) );

			const table = root.getChild( 0 );

			model.change( writer => {
				writer.setAttribute( 'headingColumns', 3, table );
			} );

			expect( formatTable( getViewData( view, { withoutSelection: true } ) ) ).to.equal( formattedViewTable( [
				[ { isHeading: true, contents: '00' }, { isHeading: true, contents: '01' }, { isHeading: true, contents: '02' }, '03' ],
				[ { isHeading: true, contents: '10' }, { isHeading: true, contents: '11' }, { isHeading: true, contents: '12' }, '13' ]
			] ) );
		} );

		it( 'should work for changing heading columns to a smaller number', () => {
			setModelData( model, modelTable( [
				[ { isHeading: true, contents: '00' }, { isHeading: true, contents: '01' }, { isHeading: true, contents: '02' }, '03' ],
				[ { isHeading: true, contents: '10' }, { isHeading: true, contents: '11' }, { isHeading: true, contents: '12' }, '13' ]
			], { headingColumns: 3 } ) );

			const table = root.getChild( 0 );

			model.change( writer => {
				writer.setAttribute( 'headingColumns', 1, table );
			} );

			expect( formatTable( getViewData( view, { withoutSelection: true } ) ) ).to.equal( formattedViewTable( [
				[ { isHeading: true, contents: '00' }, '01', '02', '03' ],
				[ { isHeading: true, contents: '10' }, '11', '12', '13' ]
			], { headingColumns: 3 } ) );
		} );

		it( 'should work for removing heading columns', () => {
			setModelData( model, modelTable( [
				[ '00', '01' ],
				[ '10', '11' ]
			], { headingColumns: 1 } ) );
			const table = root.getChild( 0 );

			model.change( writer => {
				writer.removeAttribute( 'headingColumns', table );
			} );

			expect( formatTable( getViewData( view, { withoutSelection: true } ) ) ).to.equal( formattedViewTable( [
				[ '00', '01' ],
				[ '10', '11' ]
			] ) );
		} );

		it( 'should be possible to overwrite', () => {
			editor.conversion.attributeToAttribute( { model: 'headingColumns', view: 'headingColumns', converterPriority: 'high' } );
			setModelData( model, modelTable( [ [ '00' ] ] ) );

			const table = root.getChild( 0 );

			model.change( writer => {
				writer.setAttribute( 'headingColumns', 1, table );
			} );

			expect( formatTable( getViewData( view, { withoutSelection: true } ) ) ).to.equal( formatTable(
				'<figure class="table" headingColumns="1">' +
					'<table>' +
						'<tbody>' +
							'<tr><td>00</td></tr>' +
						'</tbody>' +
					'</table>' +
				'</figure>'
			) );
		} );

		it( 'should work with adding table cells', () => {
			setModelData( model, modelTable( [
				[ { rowspan: 2, contents: '00' }, '01', '13', '14' ],
				[ '11', '12', '13' ],
				[ { colspan: 2, contents: '20' }, '22', '23' ]
			], { headingColumns: 2 } ) );

			const table = root.getChild( 0 );

			model.change( writer => {
				// Inserting column in heading columns so update table's attribute also
				writer.setAttribute( 'headingColumns', 3, table );

				writer.insertElement( 'tableCell', table.getChild( 0 ), 2 );
				writer.insertElement( 'tableCell', table.getChild( 1 ), 1 );
				writer.insertElement( 'tableCell', table.getChild( 2 ), 1 );
			} );

			expect( formatTable( getViewData( view, { withoutSelection: true } ) ) ).to.equal( formattedViewTable( [
				[
					{ isHeading: true, rowspan: 2, contents: '00' },
					{ isHeading: true, contents: '01' },
					{ isHeading: true, contents: '' },
					'13',
					'14'
				],
				[
					{ isHeading: true, contents: '11' },
					{ isHeading: true, contents: '' },
					'12',
					'13'
				],
				[
					{ isHeading: true, colspan: 2, contents: '20' },
					{ isHeading: true, contents: '' },
					'22',
					'23'
				]
			] ) );
		} );

		describe( 'options.asWidget=true', () => {
			beforeEach( () => {
				return VirtualTestEditor.create()
					.then( newEditor => {
						editor = newEditor;
						model = editor.model;
						doc = model.document;
						root = doc.getRoot( 'main' );
						view = editor.editing.view;

						defaultSchema( model.schema );
						defaultConversion( editor.conversion, true );
					} );
			} );

			it( 'should create renamed cell as a widget', () => {
				setModelData( model, modelTable( [ [ '00' ] ] ) );

				const table = root.getChild( 0 );

				model.change( writer => {
					writer.setAttribute( 'headingRows', 1, table );
				} );

<<<<<<< HEAD
				expect( formatTable( getViewData( view, { withoutSelection: true } ) ) ).to.equal( formatTable(
					'<figure class="ck-widget ck-widget_with-selection-handler table" contenteditable="false">' +
					'<div class="ck ck-widget__selection-handler"></div>' +
=======
				expect( formatTable( getViewData( viewDocument, { withoutSelection: true } ) ) ).to.equal( formatTable(
					'<figure class="ck-widget ck-widget_with-selection-handle table" contenteditable="false">' +
					'<div class="ck ck-widget__selection-handle"></div>' +
>>>>>>> ed671049
						'<table>' +
							'<thead>' +
								'<tr>' +
									'<th class="ck-editor__editable ck-editor__nested-editable" contenteditable="true">' +
										'<span>00</span>' +
									'</th>' +
								'</tr>' +
							'</thead>' +
						'</table>' +
					'</figure>'
				) );
			} );
		} );
	} );

	describe( 'downcastTableHeadingRowsChange()', () => {
		it( 'should work for adding heading rows', () => {
			setModelData( model, modelTable( [
				[ '00', '01' ],
				[ '10', '11' ],
				[ '20', '21' ]
			] ) );

			const table = root.getChild( 0 );

			model.change( writer => {
				writer.setAttribute( 'headingRows', 2, table );
			} );

			expect( formatTable( getViewData( view, { withoutSelection: true } ) ) ).to.equal( formattedViewTable( [
				[ '00', '01' ],
				[ '10', '11' ],
				[ '20', '21' ]
			], { headingRows: 2 } ) );
		} );

		it( 'should work for changing number of heading rows to a bigger number', () => {
			setModelData( model, modelTable( [
				[ '00', '01' ],
				[ '10', '11' ],
				[ '20', '21' ]
			], { headingRows: 1 } ) );

			const table = root.getChild( 0 );

			model.change( writer => {
				writer.setAttribute( 'headingRows', 2, table );
			} );

			expect( formatTable( getViewData( view, { withoutSelection: true } ) ) ).to.equal( formattedViewTable( [
				[ '00', '01' ],
				[ '10', '11' ],
				[ '20', '21' ]
			], { headingRows: 2 } ) );
		} );

		it( 'should work for changing number of heading rows to a smaller number', () => {
			setModelData( model, modelTable( [
				[ '00', '01' ],
				[ '10', '11' ],
				[ '20', '21' ],
				[ '30', '31' ]
			], { headingRows: 3 } ) );

			const table = root.getChild( 0 );

			model.change( writer => {
				writer.setAttribute( 'headingRows', 2, table );
			} );

			expect( formatTable( getViewData( view, { withoutSelection: true } ) ) ).to.equal( formattedViewTable( [
				[ '00', '01' ],
				[ '10', '11' ],
				[ '20', '21' ],
				[ '30', '31' ]
			], { headingRows: 2 } ) );
		} );

		it( 'should work for removing heading rows', () => {
			setModelData( model, modelTable( [
				[ '00', '01' ],
				[ '10', '11' ]
			], { headingRows: 2 } ) );

			const table = root.getChild( 0 );

			model.change( writer => {
				writer.removeAttribute( 'headingRows', table );
			} );

			expect( formatTable( getViewData( view, { withoutSelection: true } ) ) ).to.equal( formattedViewTable( [
				[ '00', '01' ],
				[ '10', '11' ]
			] ) );
		} );

		it( 'should work for making heading rows without tbody', () => {
			setModelData( model, modelTable( [
				[ '00', '01' ],
				[ '10', '11' ]
			] ) );

			const table = root.getChild( 0 );

			model.change( writer => {
				writer.setAttribute( 'headingRows', 2, table );
			} );

			expect( formatTable( getViewData( view, { withoutSelection: true } ) ) ).to.equal( formattedViewTable( [
				[ '00', '01' ],
				[ '10', '11' ]
			], { headingRows: 2 } ) );
		} );

		it( 'should be possible to overwrite', () => {
			editor.conversion.attributeToAttribute( { model: 'headingRows', view: 'headingRows', converterPriority: 'high' } );
			setModelData( model, modelTable( [ [ '00' ] ] ) );

			const table = root.getChild( 0 );

			model.change( writer => {
				writer.setAttribute( 'headingRows', 1, table );
			} );

			expect( formatTable( getViewData( view, { withoutSelection: true } ) ) ).to.equal( formatTable(
				'<figure class="table" headingRows="1">' +
					'<table>' +
						'<tbody>' +
							'<tr><td>00</td></tr>' +
						'</tbody>' +
					'</table>' +
				'</figure>'
			) );
		} );

		it( 'should work with adding table rows at the beginning of a table', () => {
			setModelData( model, modelTable( [
				[ '00', '01' ],
				[ '10', '11' ]
			], { headingRows: 1 } ) );

			const table = root.getChild( 0 );

			model.change( writer => {
				writer.setAttribute( 'headingRows', 2, table );

				const tableRow = writer.createElement( 'tableRow' );

				writer.insert( tableRow, table, 0 );
				writer.insertElement( 'tableCell', tableRow, 'end' );
				writer.insertElement( 'tableCell', tableRow, 'end' );
			} );

			expect( formatTable( getViewData( view, { withoutSelection: true } ) ) ).to.equal( formattedViewTable( [
				[ '', '' ],
				[ '00', '01' ],
				[ '10', '11' ]
			], { headingRows: 2 } ) );
		} );

		it( 'should work with adding a table row and expanding heading', () => {
			setModelData( model, modelTable( [
				[ '00', '01' ],
				[ '10', '11' ],
				[ '20', '21' ]
			], { headingRows: 1 } ) );

			const table = root.getChild( 0 );

			model.change( writer => {
				writer.setAttribute( 'headingRows', 2, table );

				const tableRow = writer.createElement( 'tableRow' );

				writer.insert( tableRow, table, 1 );
				writer.insertElement( 'tableCell', tableRow, 'end' );
				writer.insertElement( 'tableCell', tableRow, 'end' );
			} );

			expect( formatTable( getViewData( view, { withoutSelection: true } ) ) ).to.equal( formattedViewTable( [
				[ '00', '01' ],
				[ '', '' ],
				[ '10', '11' ],
				[ '20', '21' ]
			], { headingRows: 2 } ) );
		} );

		describe( 'options.asWidget=true', () => {
			beforeEach( () => {
				return VirtualTestEditor.create()
					.then( newEditor => {
						editor = newEditor;
						model = editor.model;
						doc = model.document;
						root = doc.getRoot( 'main' );
						view = editor.editing.view;

						defaultSchema( model.schema );
						defaultConversion( editor.conversion, true );
					} );
			} );

			it( 'should create renamed cell as a widget', () => {
				setModelData( model, modelTable( [ [ '00' ] ] ) );

				const table = root.getChild( 0 );

				model.change( writer => {
					writer.setAttribute( 'headingColumns', 1, table );
				} );

<<<<<<< HEAD
				expect( formatTable( getViewData( view, { withoutSelection: true } ) ) ).to.equal( formatTable(
					'<figure class="ck-widget ck-widget_with-selection-handler table" contenteditable="false">' +
					'<div class="ck ck-widget__selection-handler"></div>' +
=======
				expect( formatTable( getViewData( viewDocument, { withoutSelection: true } ) ) ).to.equal( formatTable(
					'<figure class="ck-widget ck-widget_with-selection-handle table" contenteditable="false">' +
					'<div class="ck ck-widget__selection-handle"></div>' +
>>>>>>> ed671049
						'<table>' +
							'<tbody>' +
								'<tr>' +
									'<th class="ck-editor__editable ck-editor__nested-editable" contenteditable="true">' +
										'<span>00</span>' +
									'</th>' +
								'</tr>' +
							'</tbody>' +
						'</table>' +
					'</figure>'
				) );
			} );
		} );
	} );

	describe( 'downcastRemoveRow()', () => {
		it( 'should react to removed row from the beginning of a tbody', () => {
			setModelData( model, modelTable( [
				[ '00[]', '01' ],
				[ '10', '11' ]
			] ) );

			const table = root.getChild( 0 );

			model.change( writer => {
				writer.remove( table.getChild( 1 ) );
			} );

			expect( formatTable( getViewData( view, { withoutSelection: true } ) ) ).to.equal( formattedViewTable( [
				[ '00', '01' ]
			] ) );
		} );

		it( 'should react to removed row form the end of a tbody', () => {
			setModelData( model, modelTable( [
				[ '00[]', '01' ],
				[ '10', '11' ]
			] ) );

			const table = root.getChild( 0 );

			model.change( writer => {
				writer.remove( table.getChild( 0 ) );
			} );

			expect( formatTable( getViewData( view, { withoutSelection: true } ) ) ).to.equal( formattedViewTable( [
				[ '10', '11' ]
			] ) );
		} );

		it( 'should react to removed row from the beginning of a thead', () => {
			setModelData( model, modelTable( [
				[ '00[]', '01' ],
				[ '10', '11' ]
			], { headingRows: 2 } ) );

			const table = root.getChild( 0 );

			model.change( writer => {
				writer.remove( table.getChild( 1 ) );
			} );

			expect( formatTable( getViewData( view, { withoutSelection: true } ) ) ).to.equal( formattedViewTable( [
				[ '00', '01' ]
			], { headingRows: 2 } ) );
		} );

		it( 'should react to removed row form the end of a thead', () => {
			setModelData( model, modelTable( [
				[ '00[]', '01' ],
				[ '10', '11' ]
			], { headingRows: 2 } ) );

			const table = root.getChild( 0 );

			model.change( writer => {
				writer.remove( table.getChild( 0 ) );
			} );

			expect( formatTable( getViewData( view, { withoutSelection: true } ) ) ).to.equal( formattedViewTable( [
				[ '10', '11' ]
			], { headingRows: 2 } ) );
		} );

		it( 'should remove empty thead section if a last row was removed from thead', () => {
			setModelData( model, modelTable( [
				[ '00[]', '01' ],
				[ '10', '11' ]
			], { headingRows: 1 } ) );

			const table = root.getChild( 0 );

			model.change( writer => {
				writer.setAttribute( 'headingRows', 0, table );
				writer.remove( table.getChild( 0 ) );
			} );

			expect( formatTable( getViewData( view, { withoutSelection: true } ) ) ).to.equal( formattedViewTable( [
				[ '10', '11' ]
			] ) );
		} );

		it( 'should remove empty tbody section if a last row was removed from tbody', () => {
			setModelData( model, modelTable( [
				[ '00[]', '01' ],
				[ '10', '11' ]
			], { headingRows: 1 } ) );

			const table = root.getChild( 0 );

			model.change( writer => {
				writer.remove( table.getChild( 1 ) );
			} );

			expect( formatTable( getViewData( view, { withoutSelection: true } ) ) ).to.equal( formattedViewTable( [
				[ '00', '01' ]
			], { headingRows: 1 } ) );
		} );
	} );

	describe( 'options.asWidget=true', () => {
		beforeEach( () => {
			return VirtualTestEditor.create()
				.then( newEditor => {
					editor = newEditor;
					model = editor.model;
					doc = model.document;
					root = doc.getRoot( 'main' );
					view = editor.editing.view;

					defaultSchema( model.schema );
					defaultConversion( editor.conversion, true );

					editor.conversion.for( 'downcast' ).add( paragraphInTableCell() );
				} );
		} );

		it( 'should rename <span> to <p> when more then one block content inside table cell', () => {
			setModelData( model, modelTable( [
				[ '00[]' ]
			] ) );

			expect( formatTable( getViewData( view, { withoutSelection: true } ) ) ).to.equal( formattedViewTable( [
				[ '00' ]
			], { asWidget: true } ) );

			const table = root.getChild( 0 );

			model.change( writer => {
				const nodeByPath = table.getNodeByPath( [ 0, 0, 0 ] );

				const paragraph = writer.createElement( 'paragraph' );

				writer.insert( paragraph, nodeByPath, 'after' );

				writer.setSelection( nodeByPath.nextSibling, 0 );
			} );

			expect( formatTable( getViewData( view, { withoutSelection: true } ) ) ).to.equal( formattedViewTable( [
				[ '<p>00</p><p></p>' ]
			], { asWidget: true } ) );
		} );

		it( 'should rename <span> to <p> for single paragraph with attribute', () => {
			model.schema.extend( '$block', { allowAttributes: 'foo' } );
			editor.conversion.attributeToAttribute( { model: 'foo', view: 'foo' } );

			setModelData( model, modelTable( [
				[ '<paragraph foo="bar">00[]</paragraph>' ]
			] ) );

			expect( formatTable( getViewData( view, { withoutSelection: true } ) ) ).to.equal( formattedViewTable( [
				[ '<p foo="bar">00</p>' ]
			], { asWidget: true } ) );
		} );
	} );
} );<|MERGE_RESOLUTION|>--- conflicted
+++ resolved
@@ -332,15 +332,9 @@
 			it( 'should create table as a widget', () => {
 				setModelData( model, modelTable( [ [ '' ] ] ) );
 
-<<<<<<< HEAD
 				expect( formatTable( getViewData( view, { withoutSelection: true } ) ) ).to.equal( formatTable(
-					'<figure class="ck-widget ck-widget_with-selection-handler table" contenteditable="false">' +
-					'<div class="ck ck-widget__selection-handler"></div>' +
-=======
-				expect( formatTable( getViewData( viewDocument, { withoutSelection: true } ) ) ).to.equal( formatTable(
 					'<figure class="ck-widget ck-widget_with-selection-handle table" contenteditable="false">' +
 					'<div class="ck ck-widget__selection-handle"></div>' +
->>>>>>> ed671049
 						'<table>' +
 							'<tbody>' +
 								'<tr>' +
@@ -571,15 +565,9 @@
 				} );
 
 				expect( formatTable(
-<<<<<<< HEAD
 					getViewData( view, { withoutSelection: true } ) ) ).to.equal( formatTable(
-					'<figure class="ck-widget ck-widget_with-selection-handler table" contenteditable="false">' +
-						'<div class="ck ck-widget__selection-handler"></div>' +
-=======
-					getViewData( viewDocument, { withoutSelection: true } ) ) ).to.equal( formatTable(
 					'<figure class="ck-widget ck-widget_with-selection-handle table" contenteditable="false">' +
 						'<div class="ck ck-widget__selection-handle"></div>' +
->>>>>>> ed671049
 						'<table>' +
 							'<tbody>' +
 								'<tr>' +
@@ -723,15 +711,9 @@
 					writer.insert( writer.createElement( 'tableCell' ), row, 'end' );
 				} );
 
-<<<<<<< HEAD
 				expect( formatTable( getViewData( view, { withoutSelection: true } ) ) ).to.equal( formatTable(
-					'<figure class="ck-widget ck-widget_with-selection-handler table" contenteditable="false">' +
-					'<div class="ck ck-widget__selection-handler"></div>' +
-=======
-				expect( formatTable( getViewData( viewDocument, { withoutSelection: true } ) ) ).to.equal( formatTable(
 					'<figure class="ck-widget ck-widget_with-selection-handle table" contenteditable="false">' +
 					'<div class="ck ck-widget__selection-handle"></div>' +
->>>>>>> ed671049
 						'<table>' +
 							'<tbody>' +
 								'<tr>' +
@@ -906,15 +888,9 @@
 					writer.setAttribute( 'headingRows', 1, table );
 				} );
 
-<<<<<<< HEAD
 				expect( formatTable( getViewData( view, { withoutSelection: true } ) ) ).to.equal( formatTable(
-					'<figure class="ck-widget ck-widget_with-selection-handler table" contenteditable="false">' +
-					'<div class="ck ck-widget__selection-handler"></div>' +
-=======
-				expect( formatTable( getViewData( viewDocument, { withoutSelection: true } ) ) ).to.equal( formatTable(
 					'<figure class="ck-widget ck-widget_with-selection-handle table" contenteditable="false">' +
 					'<div class="ck ck-widget__selection-handle"></div>' +
->>>>>>> ed671049
 						'<table>' +
 							'<thead>' +
 								'<tr>' +
@@ -1126,15 +1102,9 @@
 					writer.setAttribute( 'headingColumns', 1, table );
 				} );
 
-<<<<<<< HEAD
 				expect( formatTable( getViewData( view, { withoutSelection: true } ) ) ).to.equal( formatTable(
-					'<figure class="ck-widget ck-widget_with-selection-handler table" contenteditable="false">' +
-					'<div class="ck ck-widget__selection-handler"></div>' +
-=======
-				expect( formatTable( getViewData( viewDocument, { withoutSelection: true } ) ) ).to.equal( formatTable(
 					'<figure class="ck-widget ck-widget_with-selection-handle table" contenteditable="false">' +
 					'<div class="ck ck-widget__selection-handle"></div>' +
->>>>>>> ed671049
 						'<table>' +
 							'<tbody>' +
 								'<tr>' +
