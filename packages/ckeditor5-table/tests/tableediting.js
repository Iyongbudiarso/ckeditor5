/**
 * @license Copyright (c) 2003-2020, CKSource - Frederico Knabben. All rights reserved.
 * For licensing, see LICENSE.md or https://ckeditor.com/legal/ckeditor-oss-license
 */

import Paragraph from '@ckeditor/ckeditor5-paragraph/src/paragraph';
import VirtualTestEditor from '@ckeditor/ckeditor5-core/tests/_utils/virtualtesteditor';
import { getData as getModelData, setData as setModelData } from '@ckeditor/ckeditor5-engine/src/dev-utils/model';
import { getData as getViewData } from '@ckeditor/ckeditor5-engine/src/dev-utils/view';
import { getCode } from '@ckeditor/ckeditor5-utils/src/keyboard';
import ImageEditing from '@ckeditor/ckeditor5-image/src/image/imageediting';

import TableEditing from '../src/tableediting';
<<<<<<< HEAD
import { formatTable, formattedModelTable, formattedViewTable, modelTable } from './_utils/utils';
=======
import { modelTable } from './_utils/utils';
>>>>>>> c2f3004a
import InsertRowCommand from '../src/commands/insertrowcommand';
import InsertTableCommand from '../src/commands/inserttablecommand';
import InsertColumnCommand from '../src/commands/insertcolumncommand';
import RemoveRowCommand from '../src/commands/removerowcommand';
import RemoveColumnCommand from '../src/commands/removecolumncommand';
import SplitCellCommand from '../src/commands/splitcellcommand';
import MergeCellsCommand from '../src/commands/mergecellscommand';
import SetHeaderRowCommand from '../src/commands/setheaderrowcommand';
import SetHeaderColumnCommand from '../src/commands/setheadercolumncommand';
import MediaEmbedEditing from '@ckeditor/ckeditor5-media-embed/src/mediaembedediting';
import { assertEqualMarkup } from '@ckeditor/ckeditor5-utils/tests/_utils/utils';

describe( 'TableEditing', () => {
	let editor, model;

	beforeEach( () => {
		return VirtualTestEditor
			.create( {
				plugins: [ TableEditing, Paragraph, ImageEditing, MediaEmbedEditing ]
			} )
			.then( newEditor => {
				editor = newEditor;

				model = editor.model;
			} );
	} );

	afterEach( () => {
		editor.destroy();
	} );

	it( 'should have pluginName', () => {
		expect( TableEditing.pluginName ).to.equal( 'TableEditing' );
	} );

	it( 'should set proper schema rules', () => {
		// Table:
		expect( model.schema.isRegistered( 'table' ) ).to.be.true;
		expect( model.schema.isObject( 'table' ) ).to.be.true;
		expect( model.schema.isBlock( 'table' ) ).to.be.true;
		expect( model.schema.isLimit( 'table' ) ).to.be.true;

		expect( model.schema.checkChild( [ '$root' ], 'table' ) ).to.be.true;
		expect( model.schema.checkAttribute( [ '$root', 'table' ], 'headingRows' ) ).to.be.true;
		expect( model.schema.checkAttribute( [ '$root', 'table' ], 'headingColumns' ) ).to.be.true;

		// Table row:
		expect( model.schema.isRegistered( 'tableRow' ) ).to.be.true;
		expect( model.schema.isLimit( 'tableRow' ) ).to.be.true;

		expect( model.schema.checkChild( [ '$root' ], 'tableRow' ) ).to.be.false;
		expect( model.schema.checkChild( [ 'table' ], 'tableRow' ) ).to.be.true;

		// Table cell:
		expect( model.schema.isRegistered( 'tableCell' ) ).to.be.true;
		expect( model.schema.isLimit( 'tableCell' ) ).to.be.true;

		expect( model.schema.checkChild( [ '$root' ], 'tableCell' ) ).to.be.false;
		expect( model.schema.checkChild( [ 'table' ], 'tableCell' ) ).to.be.false;
		expect( model.schema.checkChild( [ 'tableRow' ], 'tableCell' ) ).to.be.true;
		expect( model.schema.checkChild( [ 'tableCell' ], 'tableCell' ) ).to.be.false;

		expect( model.schema.checkAttribute( [ 'tableCell' ], 'colspan' ) ).to.be.true;
		expect( model.schema.checkAttribute( [ 'tableCell' ], 'rowspan' ) ).to.be.true;

		// Table cell contents:
		expect( model.schema.checkChild( [ '$root', 'table', 'tableRow', 'tableCell' ], '$text' ) ).to.be.false;
		expect( model.schema.checkChild( [ '$root', 'table', 'tableRow', 'tableCell' ], '$block' ) ).to.be.true;
		expect( model.schema.checkChild( [ '$root', 'table', 'tableRow', 'tableCell' ], 'table' ) ).to.be.false;
		expect( model.schema.checkChild( [ '$root', 'table', 'tableRow', 'tableCell' ], 'image' ) ).to.be.true;
	} );

	it( 'adds insertTable command', () => {
		expect( editor.commands.get( 'insertTable' ) ).to.be.instanceOf( InsertTableCommand );
	} );

	it( 'adds insertRowAbove command', () => {
		expect( editor.commands.get( 'insertTableRowAbove' ) ).to.be.instanceOf( InsertRowCommand );
	} );

	it( 'adds insertRowBelow command', () => {
		expect( editor.commands.get( 'insertTableRowBelow' ) ).to.be.instanceOf( InsertRowCommand );
	} );

	it( 'adds insertColumnLeft command', () => {
		expect( editor.commands.get( 'insertTableColumnLeft' ) ).to.be.instanceOf( InsertColumnCommand );
	} );

	it( 'adds insertColumnRight command', () => {
		expect( editor.commands.get( 'insertTableColumnRight' ) ).to.be.instanceOf( InsertColumnCommand );
	} );

	it( 'adds removeRow command', () => {
		expect( editor.commands.get( 'removeTableRow' ) ).to.be.instanceOf( RemoveRowCommand );
	} );

	it( 'adds removeColumn command', () => {
		expect( editor.commands.get( 'removeTableColumn' ) ).to.be.instanceOf( RemoveColumnCommand );
	} );

	it( 'adds splitCellVertically command', () => {
		expect( editor.commands.get( 'splitTableCellVertically' ) ).to.be.instanceOf( SplitCellCommand );
	} );

	it( 'adds splitCellHorizontally command', () => {
		expect( editor.commands.get( 'splitTableCellHorizontally' ) ).to.be.instanceOf( SplitCellCommand );
	} );

	it( 'adds mergeTableCells command', () => {
		expect( editor.commands.get( 'mergeTableCells' ) ).to.be.instanceOf( MergeCellsCommand );
	} );

	it( 'adds setColumnHeader command', () => {
		expect( editor.commands.get( 'setTableColumnHeader' ) ).to.be.instanceOf( SetHeaderColumnCommand );
	} );

	it( 'adds setRowHeader command', () => {
		expect( editor.commands.get( 'setTableRowHeader' ) ).to.be.instanceOf( SetHeaderRowCommand );
	} );

	describe( 'conversion in data pipeline', () => {
		describe( 'model to view', () => {
			it( 'should create tbody section', () => {
				setModelData( model, '<table><tableRow><tableCell><paragraph>foo[]</paragraph></tableCell></tableRow></table>' );

				expect( editor.getData() ).to.equal(
					'<figure class="table">' +
					'<table>' +
					'<tbody>' +
					'<tr><td>foo</td></tr>' +
					'</tbody>' +
					'</table>' +
					'</figure>'
				);
			} );

			it( 'should create thead section', () => {
				setModelData(
					model,
					'<table headingRows="1"><tableRow><tableCell><paragraph>foo[]</paragraph></tableCell></tableRow></table>'
				);

				expect( editor.getData() ).to.equal(
					'<figure class="table">' +
					'<table>' +
					'<thead>' +
					'<tr><th>foo</th></tr>' +
					'</thead>' +
					'</table>' +
					'</figure>'
				);
			} );
		} );

		describe( 'view to model', () => {
			it( 'should convert table', () => {
				editor.setData( '<table><tbody><tr><td>foo</td></tr></tbody></table>' );

				expect( getModelData( model, { withoutSelection: true } ) )
					.to.equal( '<table><tableRow><tableCell><paragraph>foo</paragraph></tableCell></tableRow></table>' );
			} );

			it( 'should convert table with image', () => {
				editor.setData( '<table><tbody><tr><td><img src="sample.png"></td></tr></tbody></table>' );

				expect( getModelData( model, { withoutSelection: true } ) )
					.to.equal( '<table><tableRow><tableCell><image src="sample.png"></image></tableCell></tableRow></table>' );
			} );

			it( 'should insert a paragraph when the cell content is unsupported', () => {
				editor.setData(
					'<table><tbody><tr><td><foo></foo></td></tr></tbody></table>'
				);

				expect( getModelData( model, { withoutSelection: true } ) )
					.to.equal( '<table><tableRow><tableCell><paragraph></paragraph></tableCell></tableRow></table>' );
			} );

			it( 'should convert a table with media', () => {
				editor.setData(
					'<table><tbody><tr><td><oembed url="https://www.youtube.com/watch?v=H08tGjXNHO4"></oembed></td></tr></tbody></table>'
				);

				expect( getModelData( model, { withoutSelection: true } ) )
					.to.equal( '<table><tableRow><tableCell>' +
						'<media url="https://www.youtube.com/watch?v=H08tGjXNHO4"></media>' +
					'</tableCell></tableRow></table>' );
			} );
		} );
	} );

	describe( 'caret movement', () => {
		let domEvtDataStub;

		beforeEach( () => {
			domEvtDataStub = {
				keyCode: getCode( 'Tab' ),
				preventDefault: sinon.spy(),
				stopPropagation: sinon.spy()
			};
		} );

		it( 'should do nothing if not tab pressed', () => {
			setModelData( model, modelTable( [
				[ '11', '12[]' ]
			] ) );

			domEvtDataStub.keyCode = getCode( 'a' );

			editor.editing.view.document.fire( 'keydown', domEvtDataStub );

			sinon.assert.notCalled( domEvtDataStub.preventDefault );
			sinon.assert.notCalled( domEvtDataStub.stopPropagation );
			assertEqualMarkup( getModelData( model ), modelTable( [
				[ '11', '12[]' ]
			] ) );
		} );

		it( 'should do nothing if Ctrl+Tab is pressed', () => {
			setModelData( model, modelTable( [
				[ '11', '12[]' ]
			] ) );

			domEvtDataStub.ctrlKey = true;

			editor.editing.view.document.fire( 'keydown', domEvtDataStub );

			sinon.assert.notCalled( domEvtDataStub.preventDefault );
			sinon.assert.notCalled( domEvtDataStub.stopPropagation );
			assertEqualMarkup( getModelData( model ), modelTable( [
				[ '11', '12[]' ]
			] ) );
		} );

		describe( 'on TAB', () => {
			it( 'should do nothing if selection is not in a table', () => {
				setModelData( model, '<paragraph>[]</paragraph>' + modelTable( [ [ '11', '12' ] ] ) );

				editor.editing.view.document.fire( 'keydown', domEvtDataStub );

				sinon.assert.notCalled( domEvtDataStub.preventDefault );
				sinon.assert.notCalled( domEvtDataStub.stopPropagation );
<<<<<<< HEAD
				expect( formatTable( getModelData( model ) ) )
					.to.equal( '<paragraph>[]</paragraph>' + formattedModelTable( [ [ '11', '12' ] ] ) );
=======
				assertEqualMarkup( getModelData( model ), '[]' + modelTable( [
					[ '11', '12' ]
				] ) );
>>>>>>> c2f3004a
			} );

			it( 'should move to next cell', () => {
				setModelData( model, modelTable( [
					[ '11[]', '12' ]
				] ) );

				editor.editing.view.document.fire( 'keydown', domEvtDataStub );

				sinon.assert.calledOnce( domEvtDataStub.preventDefault );
				sinon.assert.calledOnce( domEvtDataStub.stopPropagation );
				assertEqualMarkup( getModelData( model ), modelTable( [
					[ '11', '[12]' ]
				] ) );
			} );

			it( 'should create another row and move to first cell in new row', () => {
				setModelData( model, modelTable( [
					[ '11', '[12]' ]
				] ) );

				editor.editing.view.document.fire( 'keydown', domEvtDataStub );

				assertEqualMarkup( getModelData( model ), modelTable( [
					[ '11', '12' ],
					[ '[]', '' ]
				] ) );
			} );

			it( 'should not create another row and not move the caret if insertTableRowBelow command is disabled', () => {
				setModelData( model, modelTable( [
					[ '11', '12[]' ]
				] ) );

				const insertTableRowBelowCommand = editor.commands.get( 'insertTableRowBelow' );

				insertTableRowBelowCommand.forceDisabled( 'test' );

				editor.editing.view.document.fire( 'keydown', domEvtDataStub );

				assertEqualMarkup( getModelData( model ), modelTable( [
					[ '11', '12[]' ]
				] ) );
			} );

			it( 'should move to the first cell of next row if on end of a row', () => {
				setModelData( model, modelTable( [
					[ '11', '12[]' ],
					[ '21', '22' ]
				] ) );

				editor.editing.view.document.fire( 'keydown', domEvtDataStub );

				assertEqualMarkup( getModelData( model ), modelTable( [
					[ '11', '12' ],
					[ '[21]', '22' ]
				] ) );
			} );

			it( 'should move to the next table cell if part of block content is selected', () => {
				setModelData( model, modelTable( [
					[ '11', '<paragraph>12</paragraph><paragraph>[foo]</paragraph><paragraph>bar</paragraph>', '13' ]
				] ) );

				editor.editing.view.document.fire( 'keydown', domEvtDataStub );

				assertEqualMarkup( getModelData( model ), modelTable( [
					[
						'11',
						'<paragraph>12</paragraph><paragraph>foo</paragraph><paragraph>bar</paragraph>',
						'[13]'
					]
				] ) );
			} );

			it( 'should move to next cell with an image', () => {
				setModelData( model, modelTable( [
					[ '11[]', '<paragraph>foo</paragraph><image></image>' ]
				] ) );

				editor.editing.view.document.fire( 'keydown', domEvtDataStub );

				sinon.assert.calledOnce( domEvtDataStub.preventDefault );
				sinon.assert.calledOnce( domEvtDataStub.stopPropagation );
				assertEqualMarkup( getModelData( model ), modelTable( [
					[ '11', '<paragraph>[foo</paragraph><image></image>]' ]
				] ) );
			} );

			it( 'should move to next cell with an blockQuote', () => {
				model.schema.register( 'blockQuote', {
					allowWhere: '$block',
					allowContentOf: '$root'
				} );
				editor.conversion.elementToElement( { model: 'blockQuote', view: 'blockquote' } );

				setModelData( model, modelTable( [
					[ '11[]', '<blockQuote><paragraph>foo</paragraph></blockQuote>' ]
				] ) );

				editor.editing.view.document.fire( 'keydown', domEvtDataStub );

				sinon.assert.calledOnce( domEvtDataStub.preventDefault );
				sinon.assert.calledOnce( domEvtDataStub.stopPropagation );
				assertEqualMarkup( getModelData( model ), modelTable( [
					[ '11', '<blockQuote><paragraph>[foo]</paragraph></blockQuote>' ]
				] ) );
			} );

			it( 'should listen with lower priority then its children', () => {
				// Cancel TAB event.
				editor.keystrokes.set( 'Tab', ( data, cancel ) => cancel() );

				setModelData( model, modelTable( [
					[ '11[]', '12' ]
				] ) );

				editor.editing.view.document.fire( 'keydown', domEvtDataStub );

				sinon.assert.calledOnce( domEvtDataStub.preventDefault );
				sinon.assert.calledOnce( domEvtDataStub.stopPropagation );

				assertEqualMarkup( getModelData( model ), modelTable( [
					[ '11[]', '12' ]
				] ) );
			} );

			describe( 'on table widget selected', () => {
				beforeEach( () => {
					editor.model.schema.register( 'block', {
						allowWhere: '$block',
						allowContentOf: '$block',
						isObject: true
					} );

					editor.conversion.elementToElement( { model: 'block', view: 'block' } );
				} );

				it( 'should move caret to the first table cell on TAB', () => {
					const spy = sinon.spy();

					editor.keystrokes.set( 'Tab', spy, { priority: 'lowest' } );

					setModelData( model, '[' + modelTable( [
						[ '11', '12' ]
					] ) + ']' );

					editor.editing.view.document.fire( 'keydown', domEvtDataStub );

					sinon.assert.calledOnce( domEvtDataStub.preventDefault );
					sinon.assert.calledOnce( domEvtDataStub.stopPropagation );

					assertEqualMarkup( getModelData( model ), modelTable( [
						[ '[11]', '12' ]
					] ) );

					// Should cancel event - so no other tab handler is called.
					sinon.assert.notCalled( spy );
				} );

				it( 'shouldn\'t do anything on other blocks', () => {
					const spy = sinon.spy();

					editor.editing.view.document.on( 'keydown', spy );

					setModelData( model, '[<block>foo</block>]' );

					editor.editing.view.document.fire( 'keydown', domEvtDataStub );

					sinon.assert.notCalled( domEvtDataStub.preventDefault );
					sinon.assert.notCalled( domEvtDataStub.stopPropagation );

					assertEqualMarkup( getModelData( model ), '[<block>foo</block>]' );

					// Should not cancel event.
					sinon.assert.calledOnce( spy );
				} );
			} );
		} );

		describe( 'on SHIFT+TAB', () => {
			beforeEach( () => {
				domEvtDataStub.shiftKey = true;
			} );

			it( 'should do nothing if selection is not in a table', () => {
				setModelData( model, '<paragraph>[]</paragraph>' + modelTable( [
					[ '11', '12' ]
				] ) );

				domEvtDataStub.keyCode = getCode( 'Tab' );
				domEvtDataStub.shiftKey = true;

				editor.editing.view.document.fire( 'keydown', domEvtDataStub );

				sinon.assert.notCalled( domEvtDataStub.preventDefault );
				sinon.assert.notCalled( domEvtDataStub.stopPropagation );
<<<<<<< HEAD
				expect( formatTable( getModelData( model ) ) )
					.to.equal( '<paragraph>[]</paragraph>' + formattedModelTable( [ [ '11', '12' ] ] ) );
=======
				assertEqualMarkup( getModelData( model ), '[]' + modelTable( [
					[ '11', '12' ]
				] ) );
>>>>>>> c2f3004a
			} );

			it( 'should move to previous cell', () => {
				setModelData( model, modelTable( [
					[ '11', '12[]' ]
				] ) );

				editor.editing.view.document.fire( 'keydown', domEvtDataStub );

				sinon.assert.calledOnce( domEvtDataStub.preventDefault );
				sinon.assert.calledOnce( domEvtDataStub.stopPropagation );

				assertEqualMarkup( getModelData( model ), modelTable( [
					[ '[11]', '12' ]
				] ) );
			} );

			it( 'should not move if caret is in first table cell', () => {
				setModelData( model, '<paragraph>foo</paragraph>' + modelTable( [
					[ '[]11', '12' ]
				] ) );

				editor.editing.view.document.fire( 'keydown', domEvtDataStub );

				assertEqualMarkup( getModelData( model ),
					'<paragraph>foo</paragraph>' + modelTable( [ [ '[]11', '12' ] ] )
				);
			} );

			it( 'should move to the last cell of previous row if on beginning of a row', () => {
				setModelData( model, modelTable( [
					[ '11', '12' ],
					[ '[]21', '22' ]
				] ) );

				editor.editing.view.document.fire( 'keydown', domEvtDataStub );

				assertEqualMarkup( getModelData( model ), modelTable( [
					[ '11', '[12]' ],
					[ '21', '22' ]
				] ) );
			} );

			it( 'should move to the previous table cell if part of block content is selected', () => {
				setModelData( model, modelTable( [
					[ '11', '<paragraph>12</paragraph><paragraph>[foo]</paragraph><paragraph>bar</paragraph>', '13' ]
				] ) );

				editor.editing.view.document.fire( 'keydown', domEvtDataStub );

				assertEqualMarkup( getModelData( model ), modelTable( [
					[
						'[11]',
						'<paragraph>12</paragraph><paragraph>foo</paragraph><paragraph>bar</paragraph>',
						'13'
					]
				] ) );
			} );

			it( 'should move to previous cell with an image', () => {
				setModelData( model, modelTable( [
					[ '<paragraph>foo</paragraph><image></image>', 'bar[]' ]
				] ) );

				editor.editing.view.document.fire( 'keydown', domEvtDataStub );

				sinon.assert.calledOnce( domEvtDataStub.preventDefault );
				sinon.assert.calledOnce( domEvtDataStub.stopPropagation );
				assertEqualMarkup( getModelData( model ), modelTable( [
					[ '<paragraph>[foo</paragraph><image></image>]', 'bar' ]
				] ) );
			} );
		} );
	} );

	describe( 'enter key', () => {
		let evtDataStub, viewDocument;

		beforeEach( () => {
			evtDataStub = {
				preventDefault: sinon.spy(),
				stopPropagation: sinon.spy(),
				isSoft: false
			};

			return VirtualTestEditor
				.create( {
					plugins: [ TableEditing, Paragraph ]
				} )
				.then( newEditor => {
					editor = newEditor;

					sinon.stub( editor, 'execute' );

					viewDocument = editor.editing.view.document;
					model = editor.model;
				} );
		} );

		it( 'should do nothing if not in table cell', () => {
			setModelData( model, '<paragraph>[]foo</paragraph>' );

			viewDocument.fire( 'enter', evtDataStub );

			sinon.assert.notCalled( editor.execute );
			assertEqualMarkup( getModelData( model ), '<paragraph>[]foo</paragraph>' );
		} );

		it( 'should do nothing if table cell has already a block content', () => {
			setModelData( model, modelTable( [
				[ '<paragraph>[]11</paragraph>' ]
			] ) );

			viewDocument.fire( 'enter', evtDataStub );

			sinon.assert.notCalled( editor.execute );
			assertEqualMarkup( getModelData( model ), modelTable( [
				[ '<paragraph>[]11</paragraph>' ]
			] ) );
		} );

		it( 'should do nothing if table cell with a block content is selected as a whole', () => {
			setModelData( model, modelTable( [
				[ '<paragraph>[1</paragraph><paragraph>1]</paragraph>' ]
			] ) );

			viewDocument.fire( 'enter', evtDataStub );

			sinon.assert.notCalled( editor.execute );
			setModelData( model, modelTable( [
				[ '<paragraph>[1</paragraph><paragraph>1]</paragraph>' ]
			] ) );
		} );

		it( 'should allow default behavior of Shift+Enter pressed', () => {
			setModelData( model, modelTable( [
				[ '[]11' ]
			] ) );

			evtDataStub.isSoft = true;
			viewDocument.fire( 'enter', evtDataStub );

			sinon.assert.notCalled( editor.execute );
			assertEqualMarkup( getModelData( model ), modelTable( [
				[ '[]11' ]
			] ) );
		} );
	} );

	describe( 'table selection', () => {
		let view, domEvtDataStub;

		beforeEach( () => {
			view = editor.editing.view;

			domEvtDataStub = {
				domEvent: {
					buttons: 1
				},
				target: undefined,
				preventDefault: sinon.spy(),
				stopPropagation: sinon.spy()
			};
		} );

		it( 'should not start table selection when mouse move is inside one table cell', () => {
			setModelData( model, modelTable( [
				[ '[]00', '01' ],
				[ '10', '11' ]
			] ) );

			selectTableCell( domEvtDataStub, view, 0, 0, 0, 0 );

			view.document.fire( 'mousedown', domEvtDataStub );

			expect( formatTable( getModelData( model ) ) ).to.equal( formattedModelTable( [
				[ '[]00', '01' ],
				[ '10', '11' ]
			] ) );

			view.document.fire( 'mousemove', domEvtDataStub );

			expect( formatTable( getModelData( model ) ) ).to.equal( formattedModelTable( [
				[ '[]00', '01' ],
				[ '10', '11' ]
			] ) );
		} );

		it( 'should start table selection when mouse move expands over two cells', () => {
			setModelData( model, modelTable( [
				[ '[]00', '01' ],
				[ '10', '11' ]
			] ) );

			selectTableCell( domEvtDataStub, view, 0, 0, 0, 0 );
			view.document.fire( 'mousedown', domEvtDataStub );

			expect( formatTable( getModelData( model ) ) ).to.equal( formattedModelTable( [
				[ '[]00', '01' ],
				[ '10', '11' ]
			] ) );

			selectTableCell( domEvtDataStub, view, 0, 0, 0, 1 );
			view.document.fire( 'mousemove', domEvtDataStub );

			expect( formatTable( getModelData( model ) ) ).to.equal( formattedModelTable( [
				[ { contents: '00', isSelected: true }, { contents: '01', isSelected: true } ],
				[ '10', '11' ]
			] ) );

			expect( formatTable( getViewData( view ) ) ).to.equal( formattedViewTable( [
				[ { contents: '00', class: 'selected', isSelected: true }, { contents: '01', class: 'selected', isSelected: true } ],
				[ '10', '11' ]
			], { asWidget: true } ) );
		} );

		it( 'should select rectangular table cells when mouse moved to diagonal cell (up -> down)', () => {
			setModelData( model, modelTable( [
				[ '[]00', '01' ],
				[ '10', '11' ]
			] ) );

			selectTableCell( domEvtDataStub, view, 0, 0, 0, 0 );
			view.document.fire( 'mousedown', domEvtDataStub );

			expect( formatTable( getModelData( model ) ) ).to.equal( formattedModelTable( [
				[ '[]00', '01' ],
				[ '10', '11' ]
			] ) );

			selectTableCell( domEvtDataStub, view, 0, 0, 1, 1 );
			view.document.fire( 'mousemove', domEvtDataStub );

			expect( formatTable( getModelData( model ) ) ).to.equal( formattedModelTable( [
				[ { contents: '00', isSelected: true }, { contents: '01', isSelected: true } ],
				[ { contents: '10', isSelected: true }, { contents: '11', isSelected: true } ]
			] ) );

			expect( formatTable( getViewData( view ) ) ).to.equal( formattedViewTable( [
				[ { contents: '00', class: 'selected', isSelected: true }, { contents: '01', class: 'selected', isSelected: true } ],
				[ { contents: '10', class: 'selected', isSelected: true }, { contents: '11', class: 'selected', isSelected: true } ]
			], { asWidget: true } ) );
		} );

		it( 'should select rectangular table cells when mouse moved to diagonal cell (down -> up)', () => {
			setModelData( model, modelTable( [
				[ '00', '01' ],
				[ '10', '[]11' ]
			] ) );

			selectTableCell( domEvtDataStub, view, 0, 0, 1, 1 );
			view.document.fire( 'mousedown', domEvtDataStub );

			expect( formatTable( getModelData( model ) ) ).to.equal( formattedModelTable( [
				[ '00', '01' ],
				[ '10', '[]11' ]
			] ) );

			selectTableCell( domEvtDataStub, view, 0, 0, 0, 0 );
			view.document.fire( 'mousemove', domEvtDataStub );

			expect( formatTable( getModelData( model ) ) ).to.equal( formattedModelTable( [
				[ { contents: '00', isSelected: true }, { contents: '01', isSelected: true } ],
				[ { contents: '10', isSelected: true }, { contents: '11', isSelected: true } ]
			] ) );

			expect( formatTable( getViewData( view ) ) ).to.equal( formattedViewTable( [
				[ { contents: '00', class: 'selected', isSelected: true }, { contents: '01', class: 'selected', isSelected: true } ],
				[ { contents: '10', class: 'selected', isSelected: true }, { contents: '11', class: 'selected', isSelected: true } ]
			], { asWidget: true } ) );
		} );

		it( 'should update view selection after changing selection rect', () => {
			setModelData( model, modelTable( [
				[ '[]00', '01', '02' ],
				[ '10', '11', '12' ],
				[ '20', '21', '22' ]
			] ) );

			selectTableCell( domEvtDataStub, view, 0, 0, 0, 0 );
			view.document.fire( 'mousedown', domEvtDataStub );

			selectTableCell( domEvtDataStub, view, 0, 0, 2, 2 );
			view.document.fire( 'mousemove', domEvtDataStub );

			expect( formatTable( getModelData( model ) ) ).to.equal( formattedModelTable( [
				[ { contents: '00', isSelected: true }, { contents: '01', isSelected: true }, { contents: '02', isSelected: true } ],
				[ { contents: '10', isSelected: true }, { contents: '11', isSelected: true }, { contents: '12', isSelected: true } ],
				[ { contents: '20', isSelected: true }, { contents: '21', isSelected: true }, { contents: '22', isSelected: true } ]
			] ) );

			expect( formatTable( getViewData( view ) ) ).to.equal( formattedViewTable( [
				[
					{ contents: '00', class: 'selected', isSelected: true },
					{ contents: '01', class: 'selected', isSelected: true },
					{ contents: '02', class: 'selected', isSelected: true }
				],
				[
					{ contents: '10', class: 'selected', isSelected: true },
					{ contents: '11', class: 'selected', isSelected: true },
					{ contents: '12', class: 'selected', isSelected: true }
				],
				[
					{ contents: '20', class: 'selected', isSelected: true },
					{ contents: '21', class: 'selected', isSelected: true },
					{ contents: '22', class: 'selected', isSelected: true }
				]
			], { asWidget: true } ) );

			selectTableCell( domEvtDataStub, view, 0, 0, 1, 1 );
			view.document.fire( 'mousemove', domEvtDataStub );

			expect( formatTable( getModelData( model ) ) ).to.equal( formattedModelTable( [
				[ { contents: '00', isSelected: true }, { contents: '01', isSelected: true }, '02' ],
				[ { contents: '10', isSelected: true }, { contents: '11', isSelected: true }, '12' ],
				[ '20', '21', '22' ]
			] ) );

			expect( formatTable( getViewData( view ) ) ).to.equal( formattedViewTable( [
				[
					{ contents: '00', class: 'selected', isSelected: true },
					{ contents: '01', class: 'selected', isSelected: true },
					'02'
				],
				[
					{ contents: '10', class: 'selected', isSelected: true },
					{ contents: '11', class: 'selected', isSelected: true },
					'12'
				],
				[
					'20',
					'21',
					'22'
				]
			], { asWidget: true } ) );
		} );

		it( 'should stop selecting after "mouseup" event', () => {
			setModelData( model, modelTable( [
				[ '[]00', '01' ],
				[ '10', '11' ]
			] ) );

			selectTableCell( domEvtDataStub, view, 0, 0, 0, 0 );
			view.document.fire( 'mousedown', domEvtDataStub );

			expect( formatTable( getModelData( model ) ) ).to.equal( formattedModelTable( [
				[ '[]00', '01' ],
				[ '10', '11' ]
			] ) );

			selectTableCell( domEvtDataStub, view, 0, 0, 0, 1 );
			view.document.fire( 'mousemove', domEvtDataStub );

			view.document.fire( 'mouseup', domEvtDataStub );

			expect( formatTable( getModelData( model ) ) ).to.equal( formattedModelTable( [
				[ { contents: '00', isSelected: true }, { contents: '01', isSelected: true } ],
				[ '10', '11' ]
			] ) );

			expect( formatTable( getViewData( view ) ) ).to.equal( formattedViewTable( [
				[ { contents: '00', class: 'selected', isSelected: true }, { contents: '01', class: 'selected', isSelected: true } ],
				[ '10', '11' ]
			], { asWidget: true } ) );

			selectTableCell( domEvtDataStub, view, 0, 0, 1, 1 );
			view.document.fire( 'mousemove', domEvtDataStub );

			expect( formatTable( getModelData( model ) ) ).to.equal( formattedModelTable( [
				[ { contents: '00', isSelected: true }, { contents: '01', isSelected: true } ],
				[ '10', '11' ]
			] ) );
		} );

		it( 'should stop selection mode on "mouseleve" event', () => {
			setModelData( model, modelTable( [
				[ '[]00', '01' ],
				[ '10', '11' ]
			] ) );

			selectTableCell( domEvtDataStub, view, 0, 0, 0, 0 );
			view.document.fire( 'mousedown', domEvtDataStub );

			expect( formatTable( getModelData( model ) ) ).to.equal( formattedModelTable( [
				[ '[]00', '01' ],
				[ '10', '11' ]
			] ) );

			selectTableCell( domEvtDataStub, view, 0, 0, 0, 1 );
			view.document.fire( 'mousemove', domEvtDataStub );

			view.document.fire( 'mouseleave', domEvtDataStub );

			expect( formatTable( getModelData( model ) ) ).to.equal( formattedModelTable( [
				[ { contents: '00', isSelected: true }, { contents: '01', isSelected: true } ],
				[ '10', '11' ]
			] ) );

			expect( formatTable( getViewData( view ) ) ).to.equal( formattedViewTable( [
				[ { contents: '00', class: 'selected', isSelected: true }, { contents: '01', class: 'selected', isSelected: true } ],
				[ '10', '11' ]
			], { asWidget: true } ) );

			selectTableCell( domEvtDataStub, view, 0, 0, 1, 1 );
			view.document.fire( 'mousemove', domEvtDataStub );

			expect( formatTable( getModelData( model ) ) ).to.equal( formattedModelTable( [
				[ { contents: '00', isSelected: true }, { contents: '01', isSelected: true } ],
				[ '10', '11' ]
			] ) );
		} );

		it( 'should clear view table selection after mouse click outside table', () => {
			setModelData( model, modelTable( [
				[ '[]00', '01' ],
				[ '10', '11' ]
			] ) + '<paragraph>foo</paragraph>' );

			selectTableCell( domEvtDataStub, view, 0, 0, 0, 0 );
			view.document.fire( 'mousedown', domEvtDataStub );

			expect( formatTable( getModelData( model ) ) ).to.equal( formattedModelTable( [
				[ '[]00', '01' ],
				[ '10', '11' ]
			] ) + '<paragraph>foo</paragraph>' );

			selectTableCell( domEvtDataStub, view, 0, 0, 0, 1 );
			view.document.fire( 'mousemove', domEvtDataStub );

			domEvtDataStub.target = view.document.getRoot().getChild( 1 );

			view.document.fire( 'mousemove', domEvtDataStub );
			view.document.fire( 'mousedown', domEvtDataStub );
			view.document.fire( 'mouseup', domEvtDataStub );

			// The click in the DOM would trigger selection change and it will set the selection:
			model.change( writer => {
				writer.setSelection( writer.createRange( writer.createPositionAt( model.document.getRoot().getChild( 1 ), 0 ) ) );
			} );

			expect( formatTable( getViewData( view ) ) ).to.equal( formattedViewTable( [
				[ '00', '01' ],
				[ '10', '11' ]
			], { asWidget: true } ) + '<p>{}foo</p>' );
		} );
	} );
} );

function selectTableCell( domEvtDataStub, view, tableIndex, sectionIndex, rowInSectionIndex, tableCellIndex ) {
	domEvtDataStub.target = view.document.getRoot()
		.getChild( tableIndex )
		.getChild( 1 ) // Table is second in widget
		.getChild( sectionIndex )
		.getChild( rowInSectionIndex )
		.getChild( tableCellIndex );
}<|MERGE_RESOLUTION|>--- conflicted
+++ resolved
@@ -11,11 +11,7 @@
 import ImageEditing from '@ckeditor/ckeditor5-image/src/image/imageediting';
 
 import TableEditing from '../src/tableediting';
-<<<<<<< HEAD
 import { formatTable, formattedModelTable, formattedViewTable, modelTable } from './_utils/utils';
-=======
-import { modelTable } from './_utils/utils';
->>>>>>> c2f3004a
 import InsertRowCommand from '../src/commands/insertrowcommand';
 import InsertTableCommand from '../src/commands/inserttablecommand';
 import InsertColumnCommand from '../src/commands/insertcolumncommand';
@@ -258,14 +254,9 @@
 
 				sinon.assert.notCalled( domEvtDataStub.preventDefault );
 				sinon.assert.notCalled( domEvtDataStub.stopPropagation );
-<<<<<<< HEAD
-				expect( formatTable( getModelData( model ) ) )
-					.to.equal( '<paragraph>[]</paragraph>' + formattedModelTable( [ [ '11', '12' ] ] ) );
-=======
 				assertEqualMarkup( getModelData( model ), '[]' + modelTable( [
 					[ '11', '12' ]
 				] ) );
->>>>>>> c2f3004a
 			} );
 
 			it( 'should move to next cell', () => {
@@ -463,14 +454,9 @@
 
 				sinon.assert.notCalled( domEvtDataStub.preventDefault );
 				sinon.assert.notCalled( domEvtDataStub.stopPropagation );
-<<<<<<< HEAD
-				expect( formatTable( getModelData( model ) ) )
-					.to.equal( '<paragraph>[]</paragraph>' + formattedModelTable( [ [ '11', '12' ] ] ) );
-=======
 				assertEqualMarkup( getModelData( model ), '[]' + modelTable( [
 					[ '11', '12' ]
 				] ) );
->>>>>>> c2f3004a
 			} );
 
 			it( 'should move to previous cell', () => {
