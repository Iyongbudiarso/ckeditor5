/**
 * @license Copyright (c) 2003-2016, CKSource - Frederico Knabben. All rights reserved.
 * For licensing, see LICENSE.md.
 */

/* bender-tags: conversion */

import ModelDocument from 'ckeditor5/engine/model/document.js';
import ModelElement from 'ckeditor5/engine/model/element.js';
import ModelRange from 'ckeditor5/engine/model/range.js';
import ModelPosition from 'ckeditor5/engine/model/position.js';

import ViewDocument from 'ckeditor5/engine/view/document.js';
import ViewContainerElement from 'ckeditor5/engine/view/containerelement.js';
import ViewAttributeElement from 'ckeditor5/engine/view/attributeelement.js';
import { mergeAttributes } from 'ckeditor5/engine/view/writer.js';

import Mapper from 'ckeditor5/engine/conversion/mapper.js';
import ModelConversionDispatcher from 'ckeditor5/engine/conversion/modelconversiondispatcher.js';
import {
	convertRangeSelection,
	convertCollapsedSelection,
	convertSelectionAttribute,
	clearAttributes,
	clearFakeSelection
} from 'ckeditor5/engine/conversion/model-selection-to-view-converters.js';

import {
	insertElement,
	insertText,
	wrapItem
} from 'ckeditor5/engine/conversion/model-to-view-converters.js';

import { stringify as stringifyView } from 'ckeditor5/engine/dev-utils/view.js';
import { setData as setModelData } from 'ckeditor5/engine/dev-utils/model.js';

describe( 'model-selection-to-view-converters', () => {
	let dispatcher, mapper;
	let modelDoc, modelRoot, modelSelection;
	let viewDoc, viewRoot, viewSelection;

<<<<<<< HEAD
beforeEach( () => {
	modelDoc = new ModelDocument();
	modelRoot = modelDoc.createRoot();
	modelSelection = modelDoc.selection;

	modelDoc.schema.allow( { name: '$text', inside: '$root' } );

	viewDoc = new ViewDocument();
	viewRoot = viewDoc.createRoot( 'div' );
	viewSelection = viewDoc.selection;

	mapper = new Mapper();
	mapper.bindElements( modelRoot, viewRoot );

	dispatcher = new ModelConversionDispatcher( { mapper, viewSelection } );

	dispatcher.on( 'insert:$text', insertText() );
	dispatcher.on( 'addAttribute:bold', wrapItem( new ViewAttributeElement( 'strong' ) ) );

	// Default selection converters.
	dispatcher.on( 'selection', clearAttributes(), { priority: 'low' } );
	dispatcher.on( 'selection', convertRangeSelection(), { priority: 'low' } );
	dispatcher.on( 'selection', convertCollapsedSelection(), { priority: 'low' } );
} );

afterEach( () => {
	viewDoc.destroy();
} );

describe( 'default converters', () => {
=======
>>>>>>> 5ec1adec
	beforeEach( () => {
		modelDoc = new ModelDocument();
		modelRoot = modelDoc.createRoot();
		modelSelection = modelDoc.selection;

		modelDoc.schema.allow( { name: '$text', inside: '$root' } );

		viewDoc = new ViewDocument();
		viewRoot = viewDoc.createRoot( 'div' );
		viewSelection = viewDoc.selection;

		mapper = new Mapper();
		mapper.bindElements( modelRoot, viewRoot );

		dispatcher = new ModelConversionDispatcher( { mapper, viewSelection } );

		dispatcher.on( 'insert:$text', insertText() );
		dispatcher.on( 'addAttribute:bold', wrap( new ViewAttributeElement( 'strong' ) ) );

		// Default selection converters.
		dispatcher.on( 'selection', clearAttributes(), { priority: 'low' } );
		dispatcher.on( 'selection', convertRangeSelection(), { priority: 'low' } );
		dispatcher.on( 'selection', convertCollapsedSelection(), { priority: 'low' } );
	} );

	afterEach( () => {
		viewDoc.destroy();
	} );

	describe( 'default converters', () => {
		beforeEach( () => {
			// Selection converters for selection attributes.
			dispatcher.on( 'selectionAttribute:bold', convertSelectionAttribute( new ViewAttributeElement( 'strong' ) ) );
			dispatcher.on( 'selectionAttribute:italic', convertSelectionAttribute( new ViewAttributeElement( 'em' ) ) );
		} );

		describe( 'range selection', () => {
			it( 'in same container', () => {
				test(
					[ 1, 4 ],
					'foobar',
					'f{oob}ar'
				);
			} );

			it( 'in same container with unicode characters', () => {
				test(
					[ 2, 6 ],
					'நிலைக்கு',
					'நி{லைக்}கு'
				);
			} );

			it( 'in same container, over attribute', () => {
				test(
					[ 1, 5 ],
					'fo<$text bold="true">ob</$text>ar',
					'f{o<strong>ob</strong>a}r'
				);
			} );

			it( 'in same container, next to attribute', () => {
				test(
					[ 1, 2 ],
					'fo<$text bold="true">ob</$text>ar',
					'f{o}<strong>ob</strong>ar'
				);
			} );

			it( 'in same attribute', () => {
				test(
					[ 2, 4 ],
					'f<$text bold="true">ooba</$text>r',
					'f<strong>o{ob}a</strong>r'
				);
			} );

			it( 'in same attribute, selection same as attribute', () => {
				test(
					[ 2, 4 ],
					'fo<$text bold="true">ob</$text>ar',
					'fo{<strong>ob</strong>}ar'
				);
			} );

			it( 'starts in text node, ends in attribute #1', () => {
				test(
					[ 1, 3 ],
					'fo<$text bold="true">ob</$text>ar',
					'f{o<strong>o}b</strong>ar'
				);
			} );

			it( 'starts in text node, ends in attribute #2', () => {
				test(
					[ 1, 4 ],
					'fo<$text bold="true">ob</$text>ar',
					'f{o<strong>ob</strong>}ar'
				);
			} );

			it( 'starts in attribute, ends in text node', () => {
				test(
					[ 3, 5 ],
					'fo<$text bold="true">ob</$text>ar',
					'fo<strong>o{b</strong>a}r'
				);
			} );

			it( 'consumes consumable values properly', () => {
				// Add callback that will fire before default ones.
				// This should prevent default callback doing anything.
				dispatcher.on( 'selection', ( evt, data, consumable ) => {
					expect( consumable.consume( data.selection, 'selection' ) ).to.be.true;
				}, { priority: 'high' } );

				// Similar test case as the first in this suite.
				test(
					[ 1, 4 ],
					'foobar',
					'foobar' // No selection in view.
				);
			} );

			it( 'should convert backward selection', () => {
				test(
					[ 1, 3, 'backward' ],
					'foobar',
					'f{oo}bar'
				);

				expect( viewSelection.focus.offset ).to.equal( 1 );
			} );
		} );

		describe( 'collapsed selection', () => {
			it( 'in container', () => {
				test(
					[ 1, 1 ],
					'foobar',
					'f{}oobar'
				);
			} );

			it( 'in attribute', () => {
				test(
					[ 3, 3 ],
					'f<$text bold="true">ooba</$text>r',
					'f<strong>oo{}ba</strong>r'
				);
			} );

			it( 'in container with extra attributes', () => {
				test(
					[ 1, 1 ],
					'foobar',
					'f<em>[]</em>oobar',
					{ italic: true }
				);
			} );

			it( 'in attribute with extra attributes', () => {
				test(
					[ 3, 3 ],
					'f<$text bold="true">ooba</$text>r',
					'f<strong>oo</strong><em><strong>[]</strong></em><strong>ba</strong>r',
					{ italic: true }
				);
			} );

			it( 'consumes consumable values properly', () => {
				// Add callbacks that will fire before default ones.
				// This should prevent default callbacks doing anything.
				dispatcher.on( 'selection', ( evt, data, consumable ) => {
					expect( consumable.consume( data.selection, 'selection' ) ).to.be.true;
				}, { priority: 'high' } );

				dispatcher.on( 'selectionAttribute:bold', ( evt, data, consumable ) => {
					expect( consumable.consume( data.selection, 'selectionAttribute:bold' ) ).to.be.true;
				}, { priority: 'high' } );

				// Similar test case as above
				test(
					[ 3, 3 ],
					'f<$text bold="true">ooba</$text>r',
					'f<strong>ooba</strong>r' // No selection in view.
				);
			} );
		} );
	} );

	describe( 'clean-up', () => {
		describe( 'convertRangeSelection', () => {
			it( 'should remove all ranges before adding new range', () => {
				test(
					[ 0, 2 ],
					'foobar',
					'{fo}obar'
				);

				test(
					[ 3, 5 ],
					'foobar',
					'foo{ba}r'
				);

				expect( viewSelection.rangeCount ).to.equal( 1 );
			} );
		} );

		describe( 'convertCollapsedSelection', () => {
			it( 'should remove all ranges before adding new range', () => {
				test(
					[ 2, 2 ],
					'foobar',
					'fo{}obar'
				);

				test(
					[ 3, 3 ],
					'foobar',
					'foo{}bar'
				);

				expect( viewSelection.rangeCount ).to.equal( 1 );
			} );
		} );

<<<<<<< HEAD
	describe( 'clearAttributes', () => {
		it( 'should remove all ranges before adding new range', () => {
			dispatcher.on( 'selectionAttribute:bold', convertSelectionAttribute( new ViewAttributeElement( 'b' ) ) );
			dispatcher.on( 'addAttribute:style', wrapItem( new ViewAttributeElement( 'b' ) ) );
=======
		describe( 'clearAttributes', () => {
			it( 'should remove all ranges before adding new range', () => {
				dispatcher.on( 'selectionAttribute:bold', convertSelectionAttribute( new ViewAttributeElement( 'b' ) ) );
				dispatcher.on( 'addAttribute:style', wrap( new ViewAttributeElement( 'b' ) ) );
>>>>>>> 5ec1adec

				test(
					[ 3, 3 ],
					'foobar',
					'foo<b>[]</b>bar',
					{ bold: 'true' }
				);

				const modelRange = ModelRange.createFromParentsAndOffsets( modelRoot, 1, modelRoot, 1 );
				modelDoc.selection.setRanges( [ modelRange ] );

				dispatcher.convertSelection( modelDoc.selection );

				expect( viewSelection.rangeCount ).to.equal( 1 );

				const viewString = stringifyView( viewRoot, viewSelection, { showType: false } );
				expect( viewString ).to.equal( '<div>f{}oobar</div>' );
			} );

<<<<<<< HEAD
		it( 'should do nothing if the attribute element had been already removed', () => {
			dispatcher.on( 'selectionAttribute:bold', convertSelectionAttribute( new ViewAttributeElement( 'b' ) ) );
			dispatcher.on( 'addAttribute:style', wrapItem( new ViewAttributeElement( 'b' ) ) );
=======
			it( 'should do nothing if the attribute element had been already removed', () => {
				dispatcher.on( 'selectionAttribute:bold', convertSelectionAttribute( new ViewAttributeElement( 'b' ) ) );
				dispatcher.on( 'addAttribute:style', wrap( new ViewAttributeElement( 'b' ) ) );
>>>>>>> 5ec1adec

				test(
					[ 3, 3 ],
					'foobar',
					'foo<b>[]</b>bar',
					{ bold: 'true' }
				);

				// Remove <b></b> manually.
				mergeAttributes( viewSelection.getFirstPosition() );

				const modelRange = ModelRange.createFromParentsAndOffsets( modelRoot, 1, modelRoot, 1 );
				modelDoc.selection.setRanges( [ modelRange ] );

				dispatcher.convertSelection( modelDoc.selection );

				expect( viewSelection.rangeCount ).to.equal( 1 );

				const viewString = stringifyView( viewRoot, viewSelection, { showType: false } );
				expect( viewString ).to.equal( '<div>f{}oobar</div>' );
			} );
		} );

		describe( 'clearFakeSelection', () => {
			it( 'should clear fake selection', () => {
				dispatcher.on( 'selection', clearFakeSelection() );
				viewSelection.setFake( true );

				dispatcher.convertSelection( modelSelection );

				expect( viewSelection.isFake ).to.be.false;
			} );
		} );
	} );

	describe( 'using element creator for attributes conversion', () => {
		beforeEach( () => {
			function themeElementCreator( themeValue ) {
				if ( themeValue == 'important' ) {
					return new ViewAttributeElement( 'strong', { style: 'text-transform:uppercase;' } );
				} else if ( themeValue == 'gold' ) {
					return new ViewAttributeElement( 'span', { style: 'color:yellow;' } );
				}
			}
<<<<<<< HEAD
		}

		dispatcher.on( 'selectionAttribute:theme', convertSelectionAttribute( themeElementCreator ) );
		dispatcher.on( 'addAttribute:theme', wrapItem( themeElementCreator ) );

		dispatcher.on( 'selectionAttribute:italic', convertSelectionAttribute( new ViewAttributeElement( 'em' ) ) );
	} );
=======
>>>>>>> 5ec1adec

			dispatcher.on( 'selectionAttribute:theme', convertSelectionAttribute( themeElementCreator ) );
			dispatcher.on( 'addAttribute:theme', wrap( themeElementCreator ) );

			dispatcher.on( 'selectionAttribute:italic', convertSelectionAttribute( new ViewAttributeElement( 'em' ) ) );
		} );

		describe( 'range selection', () => {
			it( 'in same container, over attribute', () => {
				test(
					[ 1, 5 ],
					'fo<$text theme="gold">ob</$text>ar',
					'f{o<span style="color:yellow;">ob</span>a}r'
				);
			} );

			it( 'in same attribute', () => {
				test(
					[ 2, 4 ],
					'f<$text theme="gold">ooba</$text>r',
					'f<span style="color:yellow;">o{ob}a</span>r'
				);
			} );

			it( 'in same attribute, selection same as attribute', () => {
				test(
					[ 2, 4 ],
					'fo<$text theme="important">ob</$text>ar',
					'fo{<strong style="text-transform:uppercase;">ob</strong>}ar'
				);
			} );

			it( 'starts in attribute, ends in text node', () => {
				test(
					[ 3, 5 ],
					'fo<$text theme="important">ob</$text>ar',
					'fo<strong style="text-transform:uppercase;">o{b</strong>a}r'
				);
			} );
		} );

		describe( 'collapsed selection', () => {
			it( 'in attribute', () => {
				test(
					[ 3, 3 ],
					'f<$text theme="gold">ooba</$text>r',
					'f<span style="color:yellow;">oo{}ba</span>r'
				);
			} );

			it( 'in container with theme attribute', () => {
				test(
					[ 1, 1 ],
					'foobar',
					'f<strong style="text-transform:uppercase;">[]</strong>oobar',
					{ theme: 'important' }
				);
			} );

			it( 'in theme attribute with extra attributes #1', () => {
				test(
					[ 3, 3 ],
					'f<$text theme="gold">ooba</$text>r',
					'f<span style="color:yellow;">oo</span>' +
					'<em><span style="color:yellow;">[]</span></em>' +
					'<span style="color:yellow;">ba</span>r',
					{ italic: true }
				);
			} );

			it( 'in theme attribute with extra attributes #2', () => {
				// In contrary to test above, we don't have strong + span on the selection.
				// This is because strong and span are both created by the same attribute.
				// Since style="important" overwrites style="gold" on selection, we have only strong element.
				// In example above, selection has both style and italic attribute.
				test(
					[ 3, 3 ],
					'f<$text theme="gold">ooba</$text>r',
					'f<span style="color:yellow;">oo</span>' +
					'<strong style="text-transform:uppercase;">[]</strong>' +
					'<span style="color:yellow;">ba</span>r',
					{ theme: 'important' }
				);
			} );
		} );
	} );

	describe( 'table cell selection converter', () => {
		beforeEach( () => {
			modelDoc.schema.registerItem( 'table' );
			modelDoc.schema.registerItem( 'tr' );
			modelDoc.schema.registerItem( 'td' );

			modelDoc.schema.allow( { name: 'table', inside: '$root' } );
			modelDoc.schema.allow( { name: 'tr', inside: 'table' } );
			modelDoc.schema.allow( { name: 'td', inside: 'tr' } );
			modelDoc.schema.allow( { name: '$text', inside: 'td' } );

			// "Universal" converter to convert table structure.
			const tableConverter = insertElement( ( data ) => new ViewContainerElement( data.item.name ) );
			dispatcher.on( 'insert:table', tableConverter );
			dispatcher.on( 'insert:tr', tableConverter );
			dispatcher.on( 'insert:td', tableConverter );

			// Special converter for table cells.
			dispatcher.on( 'selection', ( evt, data, consumable, conversionApi ) => {
				const selection = data.selection;

				if ( !consumable.test( selection, 'selection' ) || selection.isCollapsed ) {
					return;
				}

				for ( let range of selection.getRanges() ) {
					const node = range.start.nodeAfter;

					if ( node == range.end.nodeBefore && node instanceof ModelElement && node.name == 'td' ) {
						consumable.consume( selection, 'selection' );

						let viewNode = conversionApi.mapper.toViewElement( node );
						viewNode.addClass( 'selected' );
					}
				}
			} );
		} );

		it( 'should not be used to convert selection that is not on table cell', () => {
			test(
				[ 1, 5 ],
				'f{o<$text bold="true">ob</$text>a}r',
				'f{o<strong>ob</strong>a}r'
			);
		} );

		it( 'should add a class to the selected table cell', () => {
			test(
				// table tr#0 |td#0, table tr#0 td#0|
				[ [ 0, 0, 0 ], [ 0, 0, 1 ] ],
				'<table><tr><td>foo</td></tr><tr><td>bar</td></tr></table>',
				'<table><tr><td class="selected">foo</td></tr><tr><td>bar</td></tr></table>'
			);
		} );

		it( 'should not be used if selection contains more than just a table cell', () => {
			test(
				// table tr td#1, table tr#2
				[ [ 0, 0, 0, 1 ], [ 0, 0, 2 ] ],
				'<table><tr><td>foo</td><td>bar</td></tr></table>',
				'<table><tr><td>f{oo</td><td>bar</td>]</tr></table>'
			);
		} );
	} );

	// Tests if the selection got correctly converted.
	// Because `setData` might use selection converters itself to set the selection, we can't use it
	// to set the selection (because then we would test converters using converters).
	// Instead, the `test` function expects to be passed `selectionPaths` which is an array containing two numbers or two arrays,
	// that are offsets or paths of selection positions in root element.
	function test( selectionPaths, modelInput, expectedView, selectionAttributes = {} ) {
		// Parse passed `modelInput` string and set it as current model.
		setModelData( modelDoc, modelInput );

		// Manually set selection ranges using passed `selectionPaths`.
		const startPath = typeof selectionPaths[ 0 ] == 'number' ? [ selectionPaths[ 0 ] ] : selectionPaths[ 0 ];
		const endPath = typeof selectionPaths[ 1 ] == 'number' ? [ selectionPaths[ 1 ] ] : selectionPaths[ 1 ];
		const startPos = new ModelPosition( modelRoot, startPath );
		const endPos = new ModelPosition( modelRoot, endPath );
		const isBackward = selectionPaths[ 2 ] === 'backward';
		modelSelection.setRanges( [ new ModelRange( startPos, endPos ) ], isBackward );

		// Updated selection attributes according to model.
		modelSelection._updateAttributes();

		// And add or remove passed attributes.
		for ( let key in selectionAttributes ) {
			let value = selectionAttributes[ key ];

			if ( value ) {
				modelSelection.setAttribute( key, value );
			} else {
				modelSelection.removeAttribute( key );
			}
		}

		// Remove view children since we do not want to convert deletion.
		viewRoot.removeChildren( 0, viewRoot.childCount );

		// Convert model to view.
		dispatcher.convertInsertion( ModelRange.createIn( modelRoot ) );
		dispatcher.convertSelection( modelSelection );

		// Stringify view and check if it is same as expected.
		expect( stringifyView( viewRoot, viewSelection, { showType: false } ) ).to.equal( '<div>' + expectedView + '</div>' );
	}
} );<|MERGE_RESOLUTION|>--- conflicted
+++ resolved
@@ -39,39 +39,6 @@
 	let modelDoc, modelRoot, modelSelection;
 	let viewDoc, viewRoot, viewSelection;
 
-<<<<<<< HEAD
-beforeEach( () => {
-	modelDoc = new ModelDocument();
-	modelRoot = modelDoc.createRoot();
-	modelSelection = modelDoc.selection;
-
-	modelDoc.schema.allow( { name: '$text', inside: '$root' } );
-
-	viewDoc = new ViewDocument();
-	viewRoot = viewDoc.createRoot( 'div' );
-	viewSelection = viewDoc.selection;
-
-	mapper = new Mapper();
-	mapper.bindElements( modelRoot, viewRoot );
-
-	dispatcher = new ModelConversionDispatcher( { mapper, viewSelection } );
-
-	dispatcher.on( 'insert:$text', insertText() );
-	dispatcher.on( 'addAttribute:bold', wrapItem( new ViewAttributeElement( 'strong' ) ) );
-
-	// Default selection converters.
-	dispatcher.on( 'selection', clearAttributes(), { priority: 'low' } );
-	dispatcher.on( 'selection', convertRangeSelection(), { priority: 'low' } );
-	dispatcher.on( 'selection', convertCollapsedSelection(), { priority: 'low' } );
-} );
-
-afterEach( () => {
-	viewDoc.destroy();
-} );
-
-describe( 'default converters', () => {
-=======
->>>>>>> 5ec1adec
 	beforeEach( () => {
 		modelDoc = new ModelDocument();
 		modelRoot = modelDoc.createRoot();
@@ -89,7 +56,7 @@
 		dispatcher = new ModelConversionDispatcher( { mapper, viewSelection } );
 
 		dispatcher.on( 'insert:$text', insertText() );
-		dispatcher.on( 'addAttribute:bold', wrap( new ViewAttributeElement( 'strong' ) ) );
+		dispatcher.on( 'addAttribute:bold', wrapItem( new ViewAttributeElement( 'strong' ) ) );
 
 		// Default selection converters.
 		dispatcher.on( 'selection', clearAttributes(), { priority: 'low' } );
@@ -300,17 +267,10 @@
 			} );
 		} );
 
-<<<<<<< HEAD
-	describe( 'clearAttributes', () => {
-		it( 'should remove all ranges before adding new range', () => {
-			dispatcher.on( 'selectionAttribute:bold', convertSelectionAttribute( new ViewAttributeElement( 'b' ) ) );
-			dispatcher.on( 'addAttribute:style', wrapItem( new ViewAttributeElement( 'b' ) ) );
-=======
 		describe( 'clearAttributes', () => {
 			it( 'should remove all ranges before adding new range', () => {
 				dispatcher.on( 'selectionAttribute:bold', convertSelectionAttribute( new ViewAttributeElement( 'b' ) ) );
-				dispatcher.on( 'addAttribute:style', wrap( new ViewAttributeElement( 'b' ) ) );
->>>>>>> 5ec1adec
+				dispatcher.on( 'addAttribute:style', wrapItem( new ViewAttributeElement( 'b' ) ) );
 
 				test(
 					[ 3, 3 ],
@@ -330,15 +290,9 @@
 				expect( viewString ).to.equal( '<div>f{}oobar</div>' );
 			} );
 
-<<<<<<< HEAD
-		it( 'should do nothing if the attribute element had been already removed', () => {
-			dispatcher.on( 'selectionAttribute:bold', convertSelectionAttribute( new ViewAttributeElement( 'b' ) ) );
-			dispatcher.on( 'addAttribute:style', wrapItem( new ViewAttributeElement( 'b' ) ) );
-=======
 			it( 'should do nothing if the attribute element had been already removed', () => {
 				dispatcher.on( 'selectionAttribute:bold', convertSelectionAttribute( new ViewAttributeElement( 'b' ) ) );
-				dispatcher.on( 'addAttribute:style', wrap( new ViewAttributeElement( 'b' ) ) );
->>>>>>> 5ec1adec
+				dispatcher.on( 'addAttribute:style', wrapItem( new ViewAttributeElement( 'b' ) ) );
 
 				test(
 					[ 3, 3 ],
@@ -383,19 +337,9 @@
 					return new ViewAttributeElement( 'span', { style: 'color:yellow;' } );
 				}
 			}
-<<<<<<< HEAD
-		}
-
-		dispatcher.on( 'selectionAttribute:theme', convertSelectionAttribute( themeElementCreator ) );
-		dispatcher.on( 'addAttribute:theme', wrapItem( themeElementCreator ) );
-
-		dispatcher.on( 'selectionAttribute:italic', convertSelectionAttribute( new ViewAttributeElement( 'em' ) ) );
-	} );
-=======
->>>>>>> 5ec1adec
 
 			dispatcher.on( 'selectionAttribute:theme', convertSelectionAttribute( themeElementCreator ) );
-			dispatcher.on( 'addAttribute:theme', wrap( themeElementCreator ) );
+			dispatcher.on( 'addAttribute:theme', wrapItem( themeElementCreator ) );
 
 			dispatcher.on( 'selectionAttribute:italic', convertSelectionAttribute( new ViewAttributeElement( 'em' ) ) );
 		} );
