import { Client, syncClients, expectClients } from './utils.js';

describe( 'transform', () => {
	let john, kate;

	beforeEach( () => {
		return Promise.all( [
			Client.get( 'john' ).then( client => ( john = client ) ),
			Client.get( 'kate' ).then( client => ( kate = client ) )
		] );
	} );

	afterEach( () => {
		return Promise.all( [ john.destroy(), kate.destroy() ] );
	} );

	describe( 'remove', () => {
		describe( 'by remove', () => {
			it( 'text in different path', () => {
				john.setData( '<paragraph>F[oo]</paragraph><paragraph>Bar</paragraph>' );
				kate.setData( '<paragraph>Foo</paragraph><paragraph>B[ar]</paragraph>' );

				john.remove();
				kate.remove();

				syncClients();

				expectClients( '<paragraph>F</paragraph><paragraph>B</paragraph>' );
			} );

			it( 'text in same path', () => {
				john.setData( '<paragraph>F[oo] Bar</paragraph>' );
				kate.setData( '<paragraph>Foo B[ar]</paragraph>' );

				john.remove();
				kate.remove();

				syncClients();

				expectClients( '<paragraph>F B</paragraph>' );
			} );

			it( 'text in other user\'s selection #1', () => {
				john.setData( '<paragraph>[Foo Bar]</paragraph>' );
				kate.setData( '<paragraph>Fo[o B]ar</paragraph>' );

				john.remove();
				kate.remove();

				syncClients();

				expectClients( '<paragraph></paragraph>' );
			} );

			it( 'text in other user\'s selection #2', () => {
				john.setData( '<paragraph>[Foo Bar]</paragraph>' );
				kate.setData( '<paragraph>[Foo Bar]</paragraph>' );

				john.remove();
				kate.remove();

				syncClients();

				expectClients( '<paragraph></paragraph>' );
			} );

			it( 'element in different path', () => {
				john.setData( '<paragraph>[Foo]</paragraph><paragraph>Bar</paragraph>' );
				kate.setData( '<paragraph>Foo</paragraph>[<paragraph>Bar</paragraph>]' );

				john.remove();
				kate.remove();

				syncClients();

				expectClients( '<paragraph></paragraph>' );
			} );

			it( 'text in other user\'s selection, then undo', () => {
				john.setData( '<paragraph>[Foo Bar]</paragraph>' );
				kate.setData( '<paragraph>Fo[o B]ar</paragraph>' );

				john.remove();
				kate.remove();

				syncClients();

				john.undo();
				kate.undo();

				syncClients();

				expectClients( '<paragraph>Foo Bar</paragraph>' );
			} );
		} );

		describe( 'by wrap', () => {
			it( 'element in different path', () => {
				john.setData( '<paragraph>[Foo]</paragraph><paragraph>Bar</paragraph>' );
				kate.setData( '<paragraph>Foo</paragraph>[<paragraph>Bar</paragraph>]' );

				john.remove();
				kate.wrap( 'blockQuote' );

				syncClients();

				expectClients(
					'<paragraph></paragraph>' +
					'<blockQuote>' +
						'<paragraph>Bar</paragraph>' +
					'</blockQuote>'
				);
			} );

			it( 'element in same path', () => {
				john.setData( '<paragraph>[Foo]</paragraph>' );
				kate.setData( '[<paragraph>Foo</paragraph>]' );

				john.remove();
				kate.wrap( 'blockQuote' );

				syncClients();

				expectClients( '<blockQuote><paragraph></paragraph></blockQuote>' );
			} );

			it( 'element while removing', () => {
				john.setData( '<paragraph>Foo</paragraph>[<paragraph>Bar</paragraph>]' );
				kate.setData( '<paragraph>Foo</paragraph>[<paragraph>Bar</paragraph>]' );

				john.remove();
				kate.wrap( 'blockQuote' );

				syncClients();

				expectClients( '<paragraph>Foo</paragraph>' );
			} );

			it( 'element while removing, then undo', () => {
				john.setData( '<paragraph>Foo</paragraph>[<paragraph>Bar</paragraph>]' );
				kate.setData( '<paragraph>Foo</paragraph>[<paragraph>Bar</paragraph>]' );

				john.remove();
				kate.wrap( 'blockQuote' );

				syncClients();
				expectClients( '<paragraph>Foo</paragraph>' );

				john.undo();

				syncClients();

<<<<<<< HEAD
=======
				expectClients(
					'<paragraph>Foo</paragraph>' +
					'<blockQuote>' +
						'<paragraph>Bar</paragraph>' +
					'</blockQuote>'
				);
			} );

			it( 'element while removing, then undo #2', () => {
				john.setData( '<paragraph>Foo</paragraph>[<paragraph>Bar</paragraph>]' );
				kate.setData( '<paragraph>Foo</paragraph>[<paragraph>Bar</paragraph>]' );

				john.remove();
				john.undo();
				kate.wrap( 'blockQuote' );

				syncClients();

>>>>>>> 56cd2bda
				expectClients(
					'<paragraph>Foo</paragraph>' +
					'<blockQuote>' +
						'<paragraph>Bar</paragraph>' +
					'</blockQuote>'
				);
			} );
		} );

		describe( 'by unwrap', () => {
			it( 'element in different path', () => {
				john.setData( '<paragraph>[Foo]</paragraph><blockQuote><paragraph>Bar</paragraph></blockQuote>' );
				kate.setData( '<paragraph>Foo</paragraph><blockQuote>[<paragraph>Bar</paragraph>]</blockQuote>' );

				john.remove();
				kate.unwrap();

				syncClients();

				expectClients(
					'<paragraph></paragraph>' +
					'<paragraph>Bar</paragraph>'
				);
			} );

			it( 'text in different path', () => {
				john.setData( '<paragraph>[Foo]</paragraph><blockQuote><paragraph>Bar</paragraph></blockQuote>' );
				kate.setData( '<paragraph>Foo</paragraph><blockQuote><paragraph>[]Bar</paragraph></blockQuote>' );

				john.remove();
				kate.unwrap();

				syncClients();

				expectClients(
					'<paragraph></paragraph>' +
					'<blockQuote>Bar</blockQuote>'
				);
			} );

			it( 'element in same path', () => {
				john.setData( '<blockQuote><paragraph>[Foo]</paragraph></blockQuote>' );
				kate.setData( '<blockQuote>[<paragraph>Foo</paragraph>]</blockQuote>' );

				john.remove();
				kate.unwrap();

				syncClients();

				expectClients( '<paragraph></paragraph>' );
			} );

			it( 'text in same path', () => {
				john.setData( '<blockQuote><paragraph>[Foo]</paragraph></blockQuote>' );
				kate.setData( '<blockQuote><paragraph>[]Foo</paragraph></blockQuote>' );

				john.remove();
				kate.unwrap();

				syncClients();

				expectClients( '<blockQuote></blockQuote>' );
			} );

			it( 'text in same path, then undo', () => {
				john.setData( '<blockQuote><paragraph>[Foo]</paragraph></blockQuote>' );
				kate.setData( '<blockQuote><paragraph>[]Foo</paragraph></blockQuote>' );

				john.remove();
				kate.unwrap();

				syncClients();

				expectClients( '<blockQuote>Foo</blockQuote>' );
			} );

			it( 'element while removing', () => {
				john.setData( '<paragraph>Foo</paragraph><blockQuote>[<paragraph>Bar</paragraph>]</blockQuote>' );
				kate.setData( '<paragraph>Foo</paragraph><blockQuote>[<paragraph>Bar</paragraph>]</blockQuote>' );

				john.remove();
				kate.unwrap();

				syncClients();

				expectClients( '<paragraph>Foo</paragraph>' );
			} );

			it( 'element while removing, then undo', () => {
				john.setData( '<paragraph>Foo</paragraph><blockQuote>[<paragraph>Bar</paragraph>]</blockQuote>' );
				kate.setData( '<paragraph>Foo</paragraph><blockQuote>[]<paragraph>Bar</paragraph></blockQuote>' );

				john.remove();
				kate.unwrap();

				syncClients();
				expectClients( '<paragraph>Foo</paragraph>' );

				john.undo();

				syncClients();
				expectClients(
					'<paragraph>Foo</paragraph>' +
					'<paragraph>Bar</paragraph>'
				);
			} );
		} );

		describe( 'by split', () => {
			it( 'text in different path', () => {
				john.setData( '<paragraph>F[oo]</paragraph><paragraph>Bar</paragraph>' );
				kate.setData( '<paragraph>Foo</paragraph><paragraph>B[]ar</paragraph>' );

				john.remove();
				kate.split();

				syncClients();

				expectClients(
					'<paragraph>F</paragraph>' +
					'<paragraph>B</paragraph>' +
					'<paragraph>ar</paragraph>'
				);
			} );

			it( 'text in same path', () => {
				john.setData( '<paragraph>[Foo] Bar</paragraph>' );
				kate.setData( '<paragraph>Foo []Bar</paragraph>' );

				john.remove();
				kate.split();

				syncClients();

				expectClients(
					'<paragraph> </paragraph>' +
					'<paragraph>Bar</paragraph>'
				);
			} );

			it( 'text in other user\'s selection #1', () => {
				john.setData( '<paragraph>[Foo] Bar</paragraph>' );
				kate.setData( '<paragraph>F[]oo Bar</paragraph>' );

				john.remove();
				kate.split();

				syncClients();

				expectClients(
					'<paragraph></paragraph>' +
					'<paragraph> Bar</paragraph>'
				);
			} );

			it( 'text in other user\'s selection #2', () => {
				john.setData( '<paragraph>[Foo Bar]</paragraph>' );
				kate.setData( '<paragraph>F[]oo Bar</paragraph>' );

				john.remove();
				kate.split();

				syncClients();

				expectClients(
					'<paragraph></paragraph>' +
					'<paragraph></paragraph>'
				);
			} );

			it( 'text, then remove and undo', () => {
				john.setData( '<paragraph>[Foo ]Bar</paragraph>' );
				kate.setData( '<paragraph>Foo []Bar</paragraph>' );

				john.remove();
				kate.split();

				syncClients();

				john.setSelection( [ 1, 0 ], [ 1, 3 ] );

				john.remove();
				kate.undo();

				syncClients();

				expectClients( '<paragraph></paragraph>' );
			} );
		} );

		describe( 'by merge', () => {
			it( 'element into paragraph #1', () => {
				john.setData( '<paragraph>F[oo]</paragraph><paragraph>Bar</paragraph>' );
				kate.setData( '<paragraph>Foo</paragraph>[]<paragraph>Bar</paragraph>' );

				john.remove();
				kate.merge();

				syncClients();

				expectClients( '<paragraph>FBar</paragraph>' );
			} );

			it( 'element into paragraph #2', () => {
				john.setData( '<paragraph>Foo</paragraph><paragraph>B[ar]</paragraph>' );
				kate.setData( '<paragraph>Foo</paragraph>[]<paragraph>Bar</paragraph>' );

				john.remove();
				kate.merge();

				syncClients();

				expectClients( '<paragraph>FooB</paragraph>' );
			} );

			it( 'element into paragraph, then undo', () => {
				john.setData( '<paragraph>F[oo]</paragraph><paragraph>Bar</paragraph>' );
				kate.setData( '<paragraph>Foo</paragraph>[]<paragraph>Bar</paragraph>' );

				john.remove();
				kate.merge();

				syncClients();
				expectClients( '<paragraph>FBar</paragraph>' );

				john.undo();

				syncClients();
				expectClients( '<paragraph>FooBar</paragraph>' );
			} );

			it( 'wrapped element into wrapped paragraph #1', () => {
				john.setData( '<blockQuote><paragraph>F[oo]</paragraph><paragraph>Bar</paragraph></blockQuote>' );
				kate.setData( '<blockQuote><paragraph>Foo</paragraph>[]<paragraph>Bar</paragraph></blockQuote>' );

				john.remove();
				kate.merge();

				syncClients();

				expectClients( '<blockQuote><paragraph>FBar</paragraph></blockQuote>' );
			} );

			it( 'wrapped element into wrapped paragraph #2', () => {
				john.setData( '<blockQuote><paragraph>Foo</paragraph><paragraph>B[ar]</paragraph></blockQuote>' );
				kate.setData( '<blockQuote><paragraph>Foo</paragraph>[]<paragraph>Bar</paragraph></blockQuote>' );

				john.remove();
				kate.merge();

				syncClients();

				expectClients( '<blockQuote><paragraph>FooB</paragraph></blockQuote>' );
			} );

			it( 'removed element, then undo', () => {
				john.setData( '<paragraph>Foo</paragraph>[<paragraph>Bar</paragraph>]' );
				kate.setData( '<paragraph>Foo</paragraph>[]<paragraph>Bar</paragraph>' );

				john.remove();
				kate.merge();

				syncClients();
				expectClients( '<paragraph>Foo</paragraph>' );

				john.undo();

				syncClients();

				expectClients( '<paragraph>Foo</paragraph><paragraph>Bar</paragraph>' );
			} );
		} );

		describe( 'by rename', () => {
			it( 'element in different path', () => {
				john.setData( '<paragraph>Foo</paragraph><paragraph>[Bar]</paragraph>' );
				kate.setData( '<paragraph>F[]oo</paragraph><paragraph>Bar</paragraph>' );

				john.remove();
				kate.rename( 'heading1' );

				syncClients();

				expectClients(
					'<heading1>Foo</heading1>' +
					'<paragraph></paragraph>'
				);
			} );

			it( 'element in same path', () => {
				john.setData( '<paragraph>F[o]o</paragraph>' );
				kate.setData( '<paragraph>[]Foo</paragraph>' );

				john.remove();
				kate.rename( 'heading1' );

				syncClients();

				expectClients( '<heading1>Fo</heading1>' );
			} );

			it( 'element in other user\'s selection', () => {
				kate.setData( '<paragraph>[Foo]</paragraph>' );
				john.setData( '<paragraph>[Foo]</paragraph>' );

				kate.remove();
				john.rename( 'heading1' );

				syncClients();

				expectClients( '<heading1></heading1>' );
			} );
		} );
	} );
} );<|MERGE_RESOLUTION|>--- conflicted
+++ resolved
@@ -150,8 +150,6 @@
 
 				syncClients();
 
-<<<<<<< HEAD
-=======
 				expectClients(
 					'<paragraph>Foo</paragraph>' +
 					'<blockQuote>' +
@@ -170,7 +168,6 @@
 
 				syncClients();
 
->>>>>>> 56cd2bda
 				expectClients(
 					'<paragraph>Foo</paragraph>' +
 					'<blockQuote>' +
