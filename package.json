--- conflicted
+++ resolved
@@ -10,16 +10,10 @@
   "dependencies": {
     "ckeditor5-creator-classic": "ckeditor/ckeditor5-creator-classic#t/1",
     "ckeditor5-engine": "ckeditor/ckeditor5-engine",
-<<<<<<< HEAD
     "ckeditor5-theme-lark": "ckeditor/ckeditor5-theme-lark#t/8",
     "ckeditor5-ui": "ckeditor/ckeditor5-ui#t/22",
     "ckeditor5-ui-default": "ckeditor/ckeditor5-ui-default#t/10",
-=======
-    "ckeditor5-theme-lark": "ckeditor/ckeditor5-theme-lark",
-    "ckeditor5-ui": "ckeditor/ckeditor5-ui",
-    "ckeditor5-ui-default": "ckeditor/ckeditor5-ui-default",
     "ckeditor5-undo": "ckeditor/ckeditor5-undo",
->>>>>>> d75b0cde
     "ckeditor5-utils": "ckeditor/ckeditor5-utils",
     "requirejs": "Reinmar/requirejs"
   },
