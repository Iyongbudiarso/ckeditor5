--- conflicted
+++ resolved
@@ -166,13 +166,8 @@
 					{
 						type: 'children',
 						oldChildren: [],
-<<<<<<< HEAD
-						newChildren: [ new ViewText( 'x' ) ],
+						newChildren: [ new ViewText( viewDocument, 'x' ) ],
 						node: placeOfMutation
-=======
-						newChildren: [ new ViewText( viewDocument, 'x' ) ],
-						node: viewSpan
->>>>>>> 5ac9088e
 					}
 				] );
 
@@ -194,13 +189,8 @@
 					{
 						type: 'children',
 						oldChildren: [],
-<<<<<<< HEAD
-						newChildren: [ new ViewText( 'x' ) ],
+						newChildren: [ new ViewText( viewDocument, 'x' ) ],
 						node: placeOfMutation
-=======
-						newChildren: [ new ViewText( viewDocument, 'x' ) ],
-						node: viewSpan
->>>>>>> 5ac9088e
 					}
 				] );
 
