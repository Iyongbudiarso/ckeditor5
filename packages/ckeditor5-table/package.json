--- conflicted
+++ resolved
@@ -15,16 +15,10 @@
     "@ckeditor/ckeditor5-widget": "^10.2.0"
   },
   "devDependencies": {
-<<<<<<< HEAD
-    "@ckeditor/ckeditor5-editor-classic": "^10.0.1",
-    "@ckeditor/ckeditor5-paragraph": "^10.0.1",
-    "@ckeditor/ckeditor5-undo": "^10.0.1",
-    "@ckeditor/ckeditor5-utils": "^10.1.0",
-=======
     "@ckeditor/ckeditor5-editor-classic": "^11.0.0",
     "@ckeditor/ckeditor5-paragraph": "^10.0.2",
+    "@ckeditor/ckeditor5-undo": "^10.0.1",
     "@ckeditor/ckeditor5-utils": "^10.2.0",
->>>>>>> 62ec578d
     "eslint": "^4.15.0",
     "eslint-config-ckeditor5": "^1.0.7",
     "husky": "^0.14.3",
