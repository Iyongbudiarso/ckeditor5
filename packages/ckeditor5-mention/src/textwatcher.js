--- conflicted
+++ resolved
@@ -52,13 +52,8 @@
 	_startListening() {
 		const editor = this.editor;
 
-<<<<<<< HEAD
-		editor.model.document.selection.on( 'change', ( evt, { directChange } ) => {
-			// Indirect changes (i.e. on typing) are handled in the document's change event.
-=======
 		editor.model.document.selection.on( 'change:range', ( evt, { directChange } ) => {
-			// The indirect changes (ie when user types or external changes are applied) are handled in document's change event.
->>>>>>> 7484b318
+			// Indirect changes (i.e. when the user types or external changes are applied) are handled in the document's change event.
 			if ( !directChange ) {
 				return;
 			}
