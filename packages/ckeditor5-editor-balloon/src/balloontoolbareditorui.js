/**
 * @license Copyright (c) 2003-2017, CKSource - Frederico Knabben. All rights reserved.
 * For licensing, see LICENSE.md.
 */

/**
 * @module editor-balloon-toolbar/balloontoolbareditorui
 */

import ComponentFactory from '@ckeditor/ckeditor5-ui/src/componentfactory';
import FocusTracker from '@ckeditor/ckeditor5-utils/src/focustracker';
import enableToolbarKeyboardFocus from '@ckeditor/ckeditor5-ui/src/toolbar/enabletoolbarkeyboardfocus';

/**
 * The balloon toolbar editor UI class.
 *
 * @implements module:core/editor/editorui~EditorUI
 */
export default class BalloonToolbarEditorUI {
	/**
	 * Creates an instance of the balloon toolbar editor UI class.
	 *
	 * @param {module:core/editor/editor~Editor} editor The editor instance.
	 * @param {module:ui/editorui/editoruiview~EditorUIView} view View of the ui.
	 */
	constructor( editor, view ) {
		/**
		 * @inheritDoc
		 */
		this.editor = editor;

		/**
		 * @inheritDoc
		 */
		this.view = view;

		/**
		 * @inheritDoc
		 */
		this.componentFactory = new ComponentFactory( editor );

		/**
		 * @inheritDoc
		 */
		this.focusTracker = new FocusTracker();

		// Setup the editable.
		const editingRoot = editor.editing.createRoot( view.editableElement );
		view.editable.bind( 'isReadOnly' ).to( editingRoot );

		// Bind to focusTracker instead of editor.editing.view because otherwise
		// focused editable styles disappear when view#toolbar is focused.
		view.editable.bind( 'isFocused' ).to( this.focusTracker );
		view.editable.name = editingRoot.rootName;

		this.focusTracker.add( view.editableElement );
	}

	/**
	 * Initializes the UI.
	 */
	init() {
		const editor = this.editor;
		const contextualToolbar = editor.plugins.get( 'ContextualToolbar' );

		this.view.init();

<<<<<<< HEAD
		return this.view.init().then( () => {
			enableToolbarKeyboardFocus( {
				origin: editor.editing.view,
				originFocusTracker: this.focusTracker,
				originKeystrokeHandler: editor.keystrokes,
				toolbar: contextualToolbar.toolbarView,
				beforeFocus: () => {
					return contextualToolbar.show();
				},
				afterBlur: () => {
					contextualToolbar.hide();
				}
			} );
=======
		enableToolbarKeyboardFocus( {
			origin: editor.editing.view,
			originFocusTracker: this.focusTracker,
			originKeystrokeHandler: editor.keystrokes,
			toolbar: contextualToolbar.toolbarView
>>>>>>> c581a056
		} );
	}

	/**
	 * Destroys the UI.
	 */
	destroy() {
		this.view.destroy();
	}
}<|MERGE_RESOLUTION|>--- conflicted
+++ resolved
@@ -65,27 +65,17 @@
 
 		this.view.init();
 
-<<<<<<< HEAD
-		return this.view.init().then( () => {
-			enableToolbarKeyboardFocus( {
-				origin: editor.editing.view,
-				originFocusTracker: this.focusTracker,
-				originKeystrokeHandler: editor.keystrokes,
-				toolbar: contextualToolbar.toolbarView,
-				beforeFocus: () => {
-					return contextualToolbar.show();
-				},
-				afterBlur: () => {
-					contextualToolbar.hide();
-				}
-			} );
-=======
 		enableToolbarKeyboardFocus( {
 			origin: editor.editing.view,
 			originFocusTracker: this.focusTracker,
 			originKeystrokeHandler: editor.keystrokes,
-			toolbar: contextualToolbar.toolbarView
->>>>>>> c581a056
+			toolbar: contextualToolbar.toolbarView,
+			beforeFocus: () => {
+				return contextualToolbar.show();
+			},
+			afterBlur: () => {
+				contextualToolbar.hide();
+			}
 		} );
 	}
 
