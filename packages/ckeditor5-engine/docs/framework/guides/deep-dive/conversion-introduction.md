--- conflicted
+++ resolved
@@ -12,11 +12,7 @@
 
 This guide extends the {@link framework/guides/architecture/editing-engine introduction to CKEditor 5 editing engine architecture}. Therefore, we highly recommend reading the former guide first.
 
-<<<<<<< HEAD
-In this guide we will dive deeper into some of the conversion concepts related to model attributes.
-=======
 In this guide you will dive deeper into some of the conversion concepts.
->>>>>>> 3a4f65ef
 
 ## Inline and block content
 
